config ARCH_SHMOBILE
	bool
	select ZONE_DMA if ARM_LPAE

config PM_RCAR
	bool

config PM_RMOBILE
	bool
	select PM_GENERIC_DOMAINS

config ARCH_RCAR_GEN1
	bool
	select PM_RCAR if PM || SMP
	select RENESAS_INTC_IRQPIN
	select SYS_SUPPORTS_SH_TMU

config ARCH_RCAR_GEN2
	bool
	select PM_RCAR if PM || SMP
	select RENESAS_IRQC
	select SYS_SUPPORTS_SH_CMT
	select PCI_DOMAINS if PCI

config ARCH_RMOBILE
	bool
	select PM_RMOBILE if PM
	select SYS_SUPPORTS_SH_CMT
	select SYS_SUPPORTS_SH_TMU

menuconfig ARCH_SHMOBILE_MULTI
	bool "Renesas ARM SoCs" if ARCH_MULTI_V7
	depends on MMU
	select ARCH_SHMOBILE
	select HAVE_ARM_SCU if SMP
	select HAVE_ARM_TWD if SMP
	select ARM_GIC
	select ARCH_DMA_ADDR_T_64BIT if ARM_LPAE
	select NO_IOPORT_MAP
	select PINCTRL
	select ARCH_REQUIRE_GPIOLIB

if ARCH_SHMOBILE_MULTI

#comment "Renesas ARM SoCs System Type"

config ARCH_EMEV2
	bool "Emma Mobile EV2"
	select SYS_SUPPORTS_EM_STI

config ARCH_R7S72100
	bool "RZ/A1H (R7S72100)"
	select SYS_SUPPORTS_SH_MTU2

config ARCH_R8A73A4
	bool "R-Mobile APE6 (R8A73A40)"
	select ARCH_RMOBILE
	select RENESAS_IRQC

config ARCH_R8A7740
	bool "R-Mobile A1 (R8A77400)"
	select ARCH_RMOBILE
	select RENESAS_INTC_IRQPIN

config ARCH_R8A7778
	bool "R-Car M1A (R8A77781)"
	select ARCH_RCAR_GEN1

config ARCH_R8A7779
	bool "R-Car H1 (R8A77790)"
	select ARCH_RCAR_GEN1

config ARCH_R8A7790
	bool "R-Car H2 (R8A77900)"
	select ARCH_RCAR_GEN2
	select I2C

config ARCH_R8A7791
	bool "R-Car M2-W (R8A77910)"
	select ARCH_RCAR_GEN2
	select I2C

config ARCH_R8A7794
	bool "R-Car E2 (R8A77940)"
	select ARCH_RCAR_GEN2

config ARCH_SH73A0
	bool "SH-Mobile AG5 (R8A73A00)"
	select ARCH_RMOBILE
	select RENESAS_INTC_IRQPIN

comment "Renesas ARM SoCs System Configuration"
endif

if ARCH_SHMOBILE_LEGACY

comment "Renesas ARM SoCs System Type"

config ARCH_R8A7778
	bool "R-Car M1A (R8A77781)"
	select ARCH_RCAR_GEN1
	select ARCH_WANT_OPTIONAL_GPIOLIB
	select ARM_GIC

config ARCH_R8A7779
	bool "R-Car H1 (R8A77790)"
	select ARCH_RCAR_GEN1
	select ARCH_WANT_OPTIONAL_GPIOLIB
	select ARM_GIC

comment "Renesas ARM SoCs Board Type"

config MACH_BOCKW
	bool "BOCK-W platform"
	depends on ARCH_R8A7778
	select ARCH_REQUIRE_GPIOLIB
	select REGULATOR_FIXED_VOLTAGE if REGULATOR
	select SND_SOC_AK4554 if SND_SIMPLE_CARD
	select SND_SOC_AK4642 if SND_SIMPLE_CARD && I2C
	select USE_OF

config MACH_BOCKW_REFERENCE
	bool "BOCK-W  - Reference Device Tree Implementation"
	depends on ARCH_R8A7778
	select ARCH_REQUIRE_GPIOLIB
	select REGULATOR_FIXED_VOLTAGE if REGULATOR
	select USE_OF
	---help---
	   Use reference implementation of BockW board support
	   which makes use of device tree at the expense
	   of not supporting a number of devices.

	   This is intended to aid developers

<<<<<<< HEAD
config MACH_MARZEN
	bool "MARZEN board"
	depends on ARCH_R8A7779
	select ARCH_REQUIRE_GPIOLIB
	select REGULATOR_FIXED_VOLTAGE if REGULATOR
=======
config MACH_KZM9G
	bool "KZM-A9-GT board"
	depends on ARCH_SH73A0
	select ARCH_REQUIRE_GPIOLIB
	select REGULATOR_FIXED_VOLTAGE if REGULATOR
	select SND_SOC_AK4642 if SND_SIMPLE_CARD
>>>>>>> c99cd90d
	select USE_OF

comment "Renesas ARM SoCs System Configuration"

config CPU_HAS_INTEVT
        bool
	default y

config SH_CLK_CPG
	bool

source "drivers/sh/Kconfig"

endif

if ARCH_SHMOBILE

menu "Timer and clock configuration"

config SHMOBILE_TIMER_HZ
	int "Kernel HZ (jiffies per second)"
	range 32 1024
	default "128"
	help
	  Allows the configuration of the timer frequency. It is customary
	  to have the timer interrupt run at 1000 Hz or 100 Hz, but in the
	  case of low timer frequencies other values may be more suitable.
	  Renesas ARM SoC systems using a 32768 Hz RCLK for clock events may
	  want to select a HZ value such as 128 that can evenly divide RCLK.
	  A HZ value that does not divide evenly may cause timer drift.

endmenu

endif<|MERGE_RESOLUTION|>--- conflicted
+++ resolved
@@ -132,22 +132,6 @@
 
 	   This is intended to aid developers
 
-<<<<<<< HEAD
-config MACH_MARZEN
-	bool "MARZEN board"
-	depends on ARCH_R8A7779
-	select ARCH_REQUIRE_GPIOLIB
-	select REGULATOR_FIXED_VOLTAGE if REGULATOR
-=======
-config MACH_KZM9G
-	bool "KZM-A9-GT board"
-	depends on ARCH_SH73A0
-	select ARCH_REQUIRE_GPIOLIB
-	select REGULATOR_FIXED_VOLTAGE if REGULATOR
-	select SND_SOC_AK4642 if SND_SIMPLE_CARD
->>>>>>> c99cd90d
-	select USE_OF
-
 comment "Renesas ARM SoCs System Configuration"
 
 config CPU_HAS_INTEVT
