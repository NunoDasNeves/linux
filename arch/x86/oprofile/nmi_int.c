/**
 * @file nmi_int.c
 *
 * @remark Copyright 2002-2008 OProfile authors
 * @remark Read the file COPYING
 *
 * @author John Levon <levon@movementarian.org>
 * @author Robert Richter <robert.richter@amd.com>
 */

#include <linux/init.h>
#include <linux/notifier.h>
#include <linux/smp.h>
#include <linux/oprofile.h>
#include <linux/sysdev.h>
#include <linux/slab.h>
#include <linux/moduleparam.h>
#include <linux/kdebug.h>
#include <linux/cpu.h>
#include <asm/nmi.h>
#include <asm/msr.h>
#include <asm/apic.h>

#include "op_counter.h"
#include "op_x86_model.h"

static struct op_x86_model_spec const *model;
static DEFINE_PER_CPU(struct op_msrs, cpu_msrs);
static DEFINE_PER_CPU(unsigned long, saved_lvtpc);

static int nmi_start(void);
static void nmi_stop(void);
static void nmi_cpu_start(void *dummy);
static void nmi_cpu_stop(void *dummy);
<<<<<<< HEAD
static void nmi_cpu_save_mpx_registers(struct op_msrs *msrs);
static void nmi_cpu_restore_mpx_registers(struct op_msrs *msrs);
=======
>>>>>>> f78e8020

/* 0 == registered but off, 1 == registered and on */
static int nmi_enabled = 0;

#ifdef CONFIG_SMP
static int oprofile_cpu_notifier(struct notifier_block *b, unsigned long action,
				 void *data)
{
	int cpu = (unsigned long)data;
	switch (action) {
	case CPU_DOWN_FAILED:
	case CPU_ONLINE:
		smp_call_function_single(cpu, nmi_cpu_start, NULL, 0);
		break;
	case CPU_DOWN_PREPARE:
		smp_call_function_single(cpu, nmi_cpu_stop, NULL, 1);
		break;
	}
	return NOTIFY_DONE;
}

static struct notifier_block oprofile_cpu_nb = {
	.notifier_call = oprofile_cpu_notifier
};
#endif

#ifdef CONFIG_PM

static int nmi_suspend(struct sys_device *dev, pm_message_t state)
{
	/* Only one CPU left, just stop that one */
	if (nmi_enabled == 1)
		nmi_cpu_stop(NULL);
	return 0;
}

static int nmi_resume(struct sys_device *dev)
{
	if (nmi_enabled == 1)
		nmi_cpu_start(NULL);
	return 0;
}

static struct sysdev_class oprofile_sysclass = {
	.name		= "oprofile",
	.resume		= nmi_resume,
	.suspend	= nmi_suspend,
};

static struct sys_device device_oprofile = {
	.id	= 0,
	.cls	= &oprofile_sysclass,
};

static int __init init_sysfs(void)
{
	int error;

	error = sysdev_class_register(&oprofile_sysclass);
	if (!error)
		error = sysdev_register(&device_oprofile);
	return error;
}

static void exit_sysfs(void)
{
	sysdev_unregister(&device_oprofile);
	sysdev_class_unregister(&oprofile_sysclass);
}

#else
#define init_sysfs() do { } while (0)
#define exit_sysfs() do { } while (0)
#endif /* CONFIG_PM */

static int profile_exceptions_notify(struct notifier_block *self,
				     unsigned long val, void *data)
{
	struct die_args *args = (struct die_args *)data;
	int ret = NOTIFY_DONE;
	int cpu = smp_processor_id();

	switch (val) {
	case DIE_NMI:
		if (model->check_ctrs(args->regs, &per_cpu(cpu_msrs, cpu)))
			ret = NOTIFY_STOP;
		break;
	default:
		break;
	}
	return ret;
}

static void nmi_cpu_save_registers(struct op_msrs *msrs)
{
	unsigned int const nr_ctrs = model->num_counters;
	unsigned int const nr_ctrls = model->num_controls;
	struct op_msr *counters = msrs->counters;
	struct op_msr *controls = msrs->controls;
	unsigned int i;

	for (i = 0; i < nr_ctrs; ++i) {
		if (counters[i].addr) {
			rdmsr(counters[i].addr,
				counters[i].saved.low,
				counters[i].saved.high);
		}
	}

	for (i = 0; i < nr_ctrls; ++i) {
		if (controls[i].addr) {
			rdmsr(controls[i].addr,
				controls[i].saved.low,
				controls[i].saved.high);
		}
	}
}

static void nmi_save_registers(void *dummy)
{
	int cpu = smp_processor_id();
	struct op_msrs *msrs = &per_cpu(cpu_msrs, cpu);
	nmi_cpu_save_registers(msrs);
}

static void free_msrs(void)
{
	int i;
	for_each_possible_cpu(i) {
		kfree(per_cpu(cpu_msrs, i).counters);
		per_cpu(cpu_msrs, i).counters = NULL;
		kfree(per_cpu(cpu_msrs, i).controls);
		per_cpu(cpu_msrs, i).controls = NULL;
	}
}

static int allocate_msrs(void)
{
	int success = 1;
	size_t controls_size = sizeof(struct op_msr) * model->num_controls;
	size_t counters_size = sizeof(struct op_msr) * model->num_counters;

	int i;
	for_each_possible_cpu(i) {
		per_cpu(cpu_msrs, i).counters = kmalloc(counters_size,
								GFP_KERNEL);
		if (!per_cpu(cpu_msrs, i).counters) {
			success = 0;
			break;
		}
		per_cpu(cpu_msrs, i).controls = kmalloc(controls_size,
								GFP_KERNEL);
		if (!per_cpu(cpu_msrs, i).controls) {
			success = 0;
			break;
		}
	}

	if (!success)
		free_msrs();

	return success;
}

static void nmi_cpu_setup(void *dummy)
{
	int cpu = smp_processor_id();
	struct op_msrs *msrs = &per_cpu(cpu_msrs, cpu);
	spin_lock(&oprofilefs_lock);
	model->setup_ctrs(msrs);
	spin_unlock(&oprofilefs_lock);
	per_cpu(saved_lvtpc, cpu) = apic_read(APIC_LVTPC);
	apic_write(APIC_LVTPC, APIC_DM_NMI);
}

static struct notifier_block profile_exceptions_nb = {
	.notifier_call = profile_exceptions_notify,
	.next = NULL,
	.priority = 0
};

static int nmi_setup(void)
{
	int err = 0;
	int cpu;

	if (!allocate_msrs())
		return -ENOMEM;

	err = register_die_notifier(&profile_exceptions_nb);
	if (err) {
		free_msrs();
		return err;
	}

	/* We need to serialize save and setup for HT because the subset
	 * of msrs are distinct for save and setup operations
	 */

	/* Assume saved/restored counters are the same on all CPUs */
	model->fill_in_addresses(&per_cpu(cpu_msrs, 0));
	for_each_possible_cpu(cpu) {
		if (cpu != 0) {
			memcpy(per_cpu(cpu_msrs, cpu).counters,
				per_cpu(cpu_msrs, 0).counters,
				sizeof(struct op_msr) * model->num_counters);

			memcpy(per_cpu(cpu_msrs, cpu).controls,
				per_cpu(cpu_msrs, 0).controls,
				sizeof(struct op_msr) * model->num_controls);
		}

	}
	on_each_cpu(nmi_save_registers, NULL, 1);
	on_each_cpu(nmi_cpu_setup, NULL, 1);
	nmi_enabled = 1;
	return 0;
}

static void nmi_restore_registers(struct op_msrs *msrs)
{
	unsigned int const nr_ctrs = model->num_counters;
	unsigned int const nr_ctrls = model->num_controls;
	struct op_msr *counters = msrs->counters;
	struct op_msr *controls = msrs->controls;
	unsigned int i;

	for (i = 0; i < nr_ctrls; ++i) {
		if (controls[i].addr) {
			wrmsr(controls[i].addr,
				controls[i].saved.low,
				controls[i].saved.high);
		}
	}

	for (i = 0; i < nr_ctrs; ++i) {
		if (counters[i].addr) {
			wrmsr(counters[i].addr,
				counters[i].saved.low,
				counters[i].saved.high);
		}
	}
}

static void nmi_cpu_shutdown(void *dummy)
{
	unsigned int v;
	int cpu = smp_processor_id();
	struct op_msrs *msrs = &__get_cpu_var(cpu_msrs);

	/* restoring APIC_LVTPC can trigger an apic error because the delivery
	 * mode and vector nr combination can be illegal. That's by design: on
	 * power on apic lvt contain a zero vector nr which are legal only for
	 * NMI delivery mode. So inhibit apic err before restoring lvtpc
	 */
	v = apic_read(APIC_LVTERR);
	apic_write(APIC_LVTERR, v | APIC_LVT_MASKED);
	apic_write(APIC_LVTPC, per_cpu(saved_lvtpc, cpu));
	apic_write(APIC_LVTERR, v);
	nmi_restore_registers(msrs);
}

static void nmi_shutdown(void)
{
	struct op_msrs *msrs;

	nmi_enabled = 0;
	on_each_cpu(nmi_cpu_shutdown, NULL, 1);
	unregister_die_notifier(&profile_exceptions_nb);
	msrs = &get_cpu_var(cpu_msrs);
	model->shutdown(msrs);
	free_msrs();
	put_cpu_var(cpu_msrs);
}

static void nmi_cpu_start(void *dummy)
{
	struct op_msrs const *msrs = &__get_cpu_var(cpu_msrs);
	model->start(msrs);
}

static int nmi_start(void)
{
	on_each_cpu(nmi_cpu_start, NULL, 1);
	return 0;
}

static void nmi_cpu_stop(void *dummy)
{
	struct op_msrs const *msrs = &__get_cpu_var(cpu_msrs);
	model->stop(msrs);
}

static void nmi_stop(void)
{
	on_each_cpu(nmi_cpu_stop, NULL, 1);
}

struct op_counter_config counter_config[OP_MAX_COUNTER];

static int nmi_create_files(struct super_block *sb, struct dentry *root)
{
	unsigned int i;

	for (i = 0; i < model->num_counters; ++i) {
		struct dentry *dir;
		char buf[4];

		/* quick little hack to _not_ expose a counter if it is not
		 * available for use.  This should protect userspace app.
		 * NOTE:  assumes 1:1 mapping here (that counters are organized
		 *        sequentially in their struct assignment).
		 */
		if (unlikely(!avail_to_resrv_perfctr_nmi_bit(i)))
			continue;

		snprintf(buf,  sizeof(buf), "%d", i);
		dir = oprofilefs_mkdir(sb, root, buf);
		oprofilefs_create_ulong(sb, dir, "enabled", &counter_config[i].enabled);
		oprofilefs_create_ulong(sb, dir, "event", &counter_config[i].event);
		oprofilefs_create_ulong(sb, dir, "count", &counter_config[i].count);
		oprofilefs_create_ulong(sb, dir, "unit_mask", &counter_config[i].unit_mask);
		oprofilefs_create_ulong(sb, dir, "kernel", &counter_config[i].kernel);
		oprofilefs_create_ulong(sb, dir, "user", &counter_config[i].user);
	}

	return 0;
}

static int p4force;
module_param(p4force, int, 0);

static int __init p4_init(char **cpu_type)
{
	__u8 cpu_model = boot_cpu_data.x86_model;

	if (!p4force && (cpu_model > 6 || cpu_model == 5))
		return 0;

#ifndef CONFIG_SMP
	*cpu_type = "i386/p4";
	model = &op_p4_spec;
	return 1;
#else
	switch (smp_num_siblings) {
	case 1:
		*cpu_type = "i386/p4";
		model = &op_p4_spec;
		return 1;

	case 2:
		*cpu_type = "i386/p4-ht";
		model = &op_p4_ht2_spec;
		return 1;
	}
#endif

	printk(KERN_INFO "oprofile: P4 HyperThreading detected with > 2 threads\n");
	printk(KERN_INFO "oprofile: Reverting to timer mode.\n");
	return 0;
}

static int __init ppro_init(char **cpu_type)
{
	__u8 cpu_model = boot_cpu_data.x86_model;

	switch (cpu_model) {
	case 0 ... 2:
		*cpu_type = "i386/ppro";
		break;
	case 3 ... 5:
		*cpu_type = "i386/pii";
		break;
	case 6 ... 8:
		*cpu_type = "i386/piii";
		break;
	case 9:
		*cpu_type = "i386/p6_mobile";
		break;
	case 10 ... 13:
		*cpu_type = "i386/p6";
		break;
	case 14:
		*cpu_type = "i386/core";
		break;
	case 15: case 23:
		*cpu_type = "i386/core_2";
		break;
	case 26:
		*cpu_type = "i386/core_2";
		break;
	default:
		/* Unknown */
		return 0;
	}

	model = &op_ppro_spec;
	return 1;
}

/* in order to get sysfs right */
static int using_nmi;

int __init op_nmi_init(struct oprofile_operations *ops)
{
	__u8 vendor = boot_cpu_data.x86_vendor;
	__u8 family = boot_cpu_data.x86;
	char *cpu_type;
	int ret = 0;

	if (!cpu_has_apic)
		return -ENODEV;

	switch (vendor) {
	case X86_VENDOR_AMD:
		/* Needs to be at least an Athlon (or hammer in 32bit mode) */

		switch (family) {
		default:
			return -ENODEV;
		case 6:
			model = &op_amd_spec;
			cpu_type = "i386/athlon";
			break;
		case 0xf:
			model = &op_amd_spec;
			/* Actually it could be i386/hammer too, but give
			 user space an consistent name. */
			cpu_type = "x86-64/hammer";
			break;
		case 0x10:
			model = &op_amd_spec;
			cpu_type = "x86-64/family10";
			break;
		case 0x11:
			model = &op_amd_spec;
			cpu_type = "x86-64/family11h";
			break;
		}
		break;

	case X86_VENDOR_INTEL:
		switch (family) {
			/* Pentium IV */
		case 0xf:
			if (!p4_init(&cpu_type))
				return -ENODEV;
			break;

			/* A P6-class processor */
		case 6:
			if (!ppro_init(&cpu_type))
				return -ENODEV;
			break;

		default:
			return -ENODEV;
		}
		break;

	default:
		return -ENODEV;
	}

#ifdef CONFIG_SMP
	register_cpu_notifier(&oprofile_cpu_nb);
#endif
	/* default values, can be overwritten by model */
	ops->create_files = nmi_create_files;
	ops->setup = nmi_setup;
	ops->shutdown = nmi_shutdown;
	ops->start = nmi_start;
	ops->stop = nmi_stop;
	ops->cpu_type = cpu_type;

	if (model->init)
		ret = model->init(ops);
	if (ret)
		return ret;

	init_sysfs();
	using_nmi = 1;
	printk(KERN_INFO "oprofile: using NMI interrupt.\n");
	return 0;
}

void op_nmi_exit(void)
{
	if (using_nmi) {
		exit_sysfs();
#ifdef CONFIG_SMP
		unregister_cpu_notifier(&oprofile_cpu_nb);
#endif
<<<<<<< HEAD
=======
	}
>>>>>>> f78e8020
	if (model->exit)
		model->exit();
	}
}<|MERGE_RESOLUTION|>--- conflicted
+++ resolved
@@ -32,11 +32,6 @@
 static void nmi_stop(void);
 static void nmi_cpu_start(void *dummy);
 static void nmi_cpu_stop(void *dummy);
-<<<<<<< HEAD
-static void nmi_cpu_save_mpx_registers(struct op_msrs *msrs);
-static void nmi_cpu_restore_mpx_registers(struct op_msrs *msrs);
-=======
->>>>>>> f78e8020
 
 /* 0 == registered but off, 1 == registered and on */
 static int nmi_enabled = 0;
@@ -530,11 +525,7 @@
 #ifdef CONFIG_SMP
 		unregister_cpu_notifier(&oprofile_cpu_nb);
 #endif
-<<<<<<< HEAD
-=======
-	}
->>>>>>> f78e8020
+	}
 	if (model->exit)
 		model->exit();
-	}
 }