--- conflicted
+++ resolved
@@ -286,11 +286,8 @@
     description: Shenzen Chuangsiqi Technology Co.,Ltd.
   "^ctera,.*":
     description: CTERA Networks Intl.
-<<<<<<< HEAD
-=======
   "^ctu,.*":
     description: Czech Technical University in Prague
->>>>>>> 88084a3d
   "^cubietech,.*":
     description: Cubietech, Ltd.
   "^cui,.*":
