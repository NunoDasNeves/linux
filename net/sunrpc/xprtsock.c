// SPDX-License-Identifier: GPL-2.0
/*
 * linux/net/sunrpc/xprtsock.c
 *
 * Client-side transport implementation for sockets.
 *
 * TCP callback races fixes (C) 1998 Red Hat
 * TCP send fixes (C) 1998 Red Hat
 * TCP NFS related read + write fixes
 *  (C) 1999 Dave Airlie, University of Limerick, Ireland <airlied@linux.ie>
 *
 * Rewrite of larges part of the code in order to stabilize TCP stuff.
 * Fix behaviour when socket buffer is full.
 *  (C) 1999 Trond Myklebust <trond.myklebust@fys.uio.no>
 *
 * IP socket transport implementation, (C) 2005 Chuck Lever <cel@netapp.com>
 *
 * IPv6 support contributed by Gilles Quillard, Bull Open Source, 2005.
 *   <gilles.quillard@bull.net>
 */

#include <linux/types.h>
#include <linux/string.h>
#include <linux/slab.h>
#include <linux/module.h>
#include <linux/capability.h>
#include <linux/pagemap.h>
#include <linux/errno.h>
#include <linux/socket.h>
#include <linux/in.h>
#include <linux/net.h>
#include <linux/mm.h>
#include <linux/un.h>
#include <linux/udp.h>
#include <linux/tcp.h>
#include <linux/sunrpc/clnt.h>
#include <linux/sunrpc/addr.h>
#include <linux/sunrpc/sched.h>
#include <linux/sunrpc/svcsock.h>
#include <linux/sunrpc/xprtsock.h>
#include <linux/file.h>
#ifdef CONFIG_SUNRPC_BACKCHANNEL
#include <linux/sunrpc/bc_xprt.h>
#endif

#include <net/sock.h>
#include <net/checksum.h>
#include <net/udp.h>
#include <net/tcp.h>
#include <linux/bvec.h>
#include <linux/highmem.h>
#include <linux/uio.h>
#include <linux/sched/mm.h>

#include <trace/events/sunrpc.h>

#include "sunrpc.h"

static void xs_close(struct rpc_xprt *xprt);
static void xs_tcp_set_socket_timeouts(struct rpc_xprt *xprt,
		struct socket *sock);

/*
 * xprtsock tunables
 */
static unsigned int xprt_udp_slot_table_entries = RPC_DEF_SLOT_TABLE;
static unsigned int xprt_tcp_slot_table_entries = RPC_MIN_SLOT_TABLE;
static unsigned int xprt_max_tcp_slot_table_entries = RPC_MAX_SLOT_TABLE;

static unsigned int xprt_min_resvport = RPC_DEF_MIN_RESVPORT;
static unsigned int xprt_max_resvport = RPC_DEF_MAX_RESVPORT;

#define XS_TCP_LINGER_TO	(15U * HZ)
static unsigned int xs_tcp_fin_timeout __read_mostly = XS_TCP_LINGER_TO;

/*
 * We can register our own files under /proc/sys/sunrpc by
 * calling register_sysctl_table() again.  The files in that
 * directory become the union of all files registered there.
 *
 * We simply need to make sure that we don't collide with
 * someone else's file names!
 */

static unsigned int min_slot_table_size = RPC_MIN_SLOT_TABLE;
static unsigned int max_slot_table_size = RPC_MAX_SLOT_TABLE;
static unsigned int max_tcp_slot_table_limit = RPC_MAX_SLOT_TABLE_LIMIT;
static unsigned int xprt_min_resvport_limit = RPC_MIN_RESVPORT;
static unsigned int xprt_max_resvport_limit = RPC_MAX_RESVPORT;

static struct ctl_table_header *sunrpc_table_header;

/*
 * FIXME: changing the UDP slot table size should also resize the UDP
 *        socket buffers for existing UDP transports
 */
static struct ctl_table xs_tunables_table[] = {
	{
		.procname	= "udp_slot_table_entries",
		.data		= &xprt_udp_slot_table_entries,
		.maxlen		= sizeof(unsigned int),
		.mode		= 0644,
		.proc_handler	= proc_dointvec_minmax,
		.extra1		= &min_slot_table_size,
		.extra2		= &max_slot_table_size
	},
	{
		.procname	= "tcp_slot_table_entries",
		.data		= &xprt_tcp_slot_table_entries,
		.maxlen		= sizeof(unsigned int),
		.mode		= 0644,
		.proc_handler	= proc_dointvec_minmax,
		.extra1		= &min_slot_table_size,
		.extra2		= &max_slot_table_size
	},
	{
		.procname	= "tcp_max_slot_table_entries",
		.data		= &xprt_max_tcp_slot_table_entries,
		.maxlen		= sizeof(unsigned int),
		.mode		= 0644,
		.proc_handler	= proc_dointvec_minmax,
		.extra1		= &min_slot_table_size,
		.extra2		= &max_tcp_slot_table_limit
	},
	{
		.procname	= "min_resvport",
		.data		= &xprt_min_resvport,
		.maxlen		= sizeof(unsigned int),
		.mode		= 0644,
		.proc_handler	= proc_dointvec_minmax,
		.extra1		= &xprt_min_resvport_limit,
		.extra2		= &xprt_max_resvport_limit
	},
	{
		.procname	= "max_resvport",
		.data		= &xprt_max_resvport,
		.maxlen		= sizeof(unsigned int),
		.mode		= 0644,
		.proc_handler	= proc_dointvec_minmax,
		.extra1		= &xprt_min_resvport_limit,
		.extra2		= &xprt_max_resvport_limit
	},
	{
		.procname	= "tcp_fin_timeout",
		.data		= &xs_tcp_fin_timeout,
		.maxlen		= sizeof(xs_tcp_fin_timeout),
		.mode		= 0644,
		.proc_handler	= proc_dointvec_jiffies,
	},
	{ },
};

static struct ctl_table sunrpc_table[] = {
	{
		.procname	= "sunrpc",
		.mode		= 0555,
		.child		= xs_tunables_table
	},
	{ },
};

/*
 * Wait duration for a reply from the RPC portmapper.
 */
#define XS_BIND_TO		(60U * HZ)

/*
 * Delay if a UDP socket connect error occurs.  This is most likely some
 * kind of resource problem on the local host.
 */
#define XS_UDP_REEST_TO		(2U * HZ)

/*
 * The reestablish timeout allows clients to delay for a bit before attempting
 * to reconnect to a server that just dropped our connection.
 *
 * We implement an exponential backoff when trying to reestablish a TCP
 * transport connection with the server.  Some servers like to drop a TCP
 * connection when they are overworked, so we start with a short timeout and
 * increase over time if the server is down or not responding.
 */
#define XS_TCP_INIT_REEST_TO	(3U * HZ)

/*
 * TCP idle timeout; client drops the transport socket if it is idle
 * for this long.  Note that we also timeout UDP sockets to prevent
 * holding port numbers when there is no RPC traffic.
 */
#define XS_IDLE_DISC_TO		(5U * 60 * HZ)

#if IS_ENABLED(CONFIG_SUNRPC_DEBUG)
# undef  RPC_DEBUG_DATA
# define RPCDBG_FACILITY	RPCDBG_TRANS
#endif

#ifdef RPC_DEBUG_DATA
static void xs_pktdump(char *msg, u32 *packet, unsigned int count)
{
	u8 *buf = (u8 *) packet;
	int j;

	dprintk("RPC:       %s\n", msg);
	for (j = 0; j < count && j < 128; j += 4) {
		if (!(j & 31)) {
			if (j)
				dprintk("\n");
			dprintk("0x%04x ", j);
		}
		dprintk("%02x%02x%02x%02x ",
			buf[j], buf[j+1], buf[j+2], buf[j+3]);
	}
	dprintk("\n");
}
#else
static inline void xs_pktdump(char *msg, u32 *packet, unsigned int count)
{
	/* NOP */
}
#endif

static inline struct rpc_xprt *xprt_from_sock(struct sock *sk)
{
	return (struct rpc_xprt *) sk->sk_user_data;
}

static inline struct sockaddr *xs_addr(struct rpc_xprt *xprt)
{
	return (struct sockaddr *) &xprt->addr;
}

static inline struct sockaddr_un *xs_addr_un(struct rpc_xprt *xprt)
{
	return (struct sockaddr_un *) &xprt->addr;
}

static inline struct sockaddr_in *xs_addr_in(struct rpc_xprt *xprt)
{
	return (struct sockaddr_in *) &xprt->addr;
}

static inline struct sockaddr_in6 *xs_addr_in6(struct rpc_xprt *xprt)
{
	return (struct sockaddr_in6 *) &xprt->addr;
}

static void xs_format_common_peer_addresses(struct rpc_xprt *xprt)
{
	struct sockaddr *sap = xs_addr(xprt);
	struct sockaddr_in6 *sin6;
	struct sockaddr_in *sin;
	struct sockaddr_un *sun;
	char buf[128];

	switch (sap->sa_family) {
	case AF_LOCAL:
		sun = xs_addr_un(xprt);
		strlcpy(buf, sun->sun_path, sizeof(buf));
		xprt->address_strings[RPC_DISPLAY_ADDR] =
						kstrdup(buf, GFP_KERNEL);
		break;
	case AF_INET:
		(void)rpc_ntop(sap, buf, sizeof(buf));
		xprt->address_strings[RPC_DISPLAY_ADDR] =
						kstrdup(buf, GFP_KERNEL);
		sin = xs_addr_in(xprt);
		snprintf(buf, sizeof(buf), "%08x", ntohl(sin->sin_addr.s_addr));
		break;
	case AF_INET6:
		(void)rpc_ntop(sap, buf, sizeof(buf));
		xprt->address_strings[RPC_DISPLAY_ADDR] =
						kstrdup(buf, GFP_KERNEL);
		sin6 = xs_addr_in6(xprt);
		snprintf(buf, sizeof(buf), "%pi6", &sin6->sin6_addr);
		break;
	default:
		BUG();
	}

	xprt->address_strings[RPC_DISPLAY_HEX_ADDR] = kstrdup(buf, GFP_KERNEL);
}

static void xs_format_common_peer_ports(struct rpc_xprt *xprt)
{
	struct sockaddr *sap = xs_addr(xprt);
	char buf[128];

	snprintf(buf, sizeof(buf), "%u", rpc_get_port(sap));
	xprt->address_strings[RPC_DISPLAY_PORT] = kstrdup(buf, GFP_KERNEL);

	snprintf(buf, sizeof(buf), "%4hx", rpc_get_port(sap));
	xprt->address_strings[RPC_DISPLAY_HEX_PORT] = kstrdup(buf, GFP_KERNEL);
}

static void xs_format_peer_addresses(struct rpc_xprt *xprt,
				     const char *protocol,
				     const char *netid)
{
	xprt->address_strings[RPC_DISPLAY_PROTO] = protocol;
	xprt->address_strings[RPC_DISPLAY_NETID] = netid;
	xs_format_common_peer_addresses(xprt);
	xs_format_common_peer_ports(xprt);
}

static void xs_update_peer_port(struct rpc_xprt *xprt)
{
	kfree(xprt->address_strings[RPC_DISPLAY_HEX_PORT]);
	kfree(xprt->address_strings[RPC_DISPLAY_PORT]);

	xs_format_common_peer_ports(xprt);
}

static void xs_free_peer_addresses(struct rpc_xprt *xprt)
{
	unsigned int i;

	for (i = 0; i < RPC_DISPLAY_MAX; i++)
		switch (i) {
		case RPC_DISPLAY_PROTO:
		case RPC_DISPLAY_NETID:
			continue;
		default:
			kfree(xprt->address_strings[i]);
		}
}

static size_t
xs_alloc_sparse_pages(struct xdr_buf *buf, size_t want, gfp_t gfp)
{
	size_t i,n;

	if (!want || !(buf->flags & XDRBUF_SPARSE_PAGES))
		return want;
	n = (buf->page_base + want + PAGE_SIZE - 1) >> PAGE_SHIFT;
	for (i = 0; i < n; i++) {
		if (buf->pages[i])
			continue;
		buf->bvec[i].bv_page = buf->pages[i] = alloc_page(gfp);
		if (!buf->pages[i]) {
			i *= PAGE_SIZE;
			return i > buf->page_base ? i - buf->page_base : 0;
		}
	}
	return want;
}

static ssize_t
xs_sock_recvmsg(struct socket *sock, struct msghdr *msg, int flags, size_t seek)
{
	ssize_t ret;
	if (seek != 0)
		iov_iter_advance(&msg->msg_iter, seek);
	ret = sock_recvmsg(sock, msg, flags);
	return ret > 0 ? ret + seek : ret;
}

static ssize_t
xs_read_kvec(struct socket *sock, struct msghdr *msg, int flags,
		struct kvec *kvec, size_t count, size_t seek)
{
	iov_iter_kvec(&msg->msg_iter, READ, kvec, 1, count);
	return xs_sock_recvmsg(sock, msg, flags, seek);
}

static ssize_t
xs_read_bvec(struct socket *sock, struct msghdr *msg, int flags,
		struct bio_vec *bvec, unsigned long nr, size_t count,
		size_t seek)
{
	iov_iter_bvec(&msg->msg_iter, READ, bvec, nr, count);
	return xs_sock_recvmsg(sock, msg, flags, seek);
}

static ssize_t
xs_read_discard(struct socket *sock, struct msghdr *msg, int flags,
		size_t count)
{
	iov_iter_discard(&msg->msg_iter, READ, count);
	return sock_recvmsg(sock, msg, flags);
}

#if ARCH_IMPLEMENTS_FLUSH_DCACHE_PAGE
static void
xs_flush_bvec(const struct bio_vec *bvec, size_t count, size_t seek)
{
	struct bvec_iter bi = {
		.bi_size = count,
	};
	struct bio_vec bv;

	bvec_iter_advance(bvec, &bi, seek & PAGE_MASK);
	for_each_bvec(bv, bvec, bi, bi)
		flush_dcache_page(bv.bv_page);
}
#else
static inline void
xs_flush_bvec(const struct bio_vec *bvec, size_t count, size_t seek)
{
}
#endif

static ssize_t
xs_read_xdr_buf(struct socket *sock, struct msghdr *msg, int flags,
		struct xdr_buf *buf, size_t count, size_t seek, size_t *read)
{
	size_t want, seek_init = seek, offset = 0;
	ssize_t ret;

	want = min_t(size_t, count, buf->head[0].iov_len);
	if (seek < want) {
		ret = xs_read_kvec(sock, msg, flags, &buf->head[0], want, seek);
		if (ret <= 0)
			goto sock_err;
		offset += ret;
		if (offset == count || msg->msg_flags & (MSG_EOR|MSG_TRUNC))
			goto out;
		if (ret != want)
			goto out;
		seek = 0;
	} else {
		seek -= want;
		offset += want;
	}

	want = xs_alloc_sparse_pages(buf,
			min_t(size_t, count - offset, buf->page_len),
			GFP_KERNEL);
	if (seek < want) {
		ret = xs_read_bvec(sock, msg, flags, buf->bvec,
				xdr_buf_pagecount(buf),
				want + buf->page_base,
				seek + buf->page_base);
		if (ret <= 0)
			goto sock_err;
		xs_flush_bvec(buf->bvec, ret, seek + buf->page_base);
		offset += ret - buf->page_base;
		if (offset == count || msg->msg_flags & (MSG_EOR|MSG_TRUNC))
			goto out;
		if (ret != want)
			goto out;
		seek = 0;
	} else {
		seek -= want;
		offset += want;
	}

	want = min_t(size_t, count - offset, buf->tail[0].iov_len);
	if (seek < want) {
		ret = xs_read_kvec(sock, msg, flags, &buf->tail[0], want, seek);
		if (ret <= 0)
			goto sock_err;
		offset += ret;
		if (offset == count || msg->msg_flags & (MSG_EOR|MSG_TRUNC))
			goto out;
		if (ret != want)
			goto out;
	} else if (offset < seek_init)
		offset = seek_init;
	ret = -EMSGSIZE;
out:
	*read = offset - seek_init;
	return ret;
sock_err:
	offset += seek;
	goto out;
}

static void
xs_read_header(struct sock_xprt *transport, struct xdr_buf *buf)
{
	if (!transport->recv.copied) {
		if (buf->head[0].iov_len >= transport->recv.offset)
			memcpy(buf->head[0].iov_base,
					&transport->recv.xid,
					transport->recv.offset);
		transport->recv.copied = transport->recv.offset;
	}
}

static bool
xs_read_stream_request_done(struct sock_xprt *transport)
{
	return transport->recv.fraghdr & cpu_to_be32(RPC_LAST_STREAM_FRAGMENT);
}

static void
xs_read_stream_check_eor(struct sock_xprt *transport,
		struct msghdr *msg)
{
	if (xs_read_stream_request_done(transport))
		msg->msg_flags |= MSG_EOR;
}

static ssize_t
xs_read_stream_request(struct sock_xprt *transport, struct msghdr *msg,
		int flags, struct rpc_rqst *req)
{
	struct xdr_buf *buf = &req->rq_private_buf;
	size_t want, uninitialized_var(read);
	ssize_t uninitialized_var(ret);

	xs_read_header(transport, buf);

	want = transport->recv.len - transport->recv.offset;
	if (want != 0) {
		ret = xs_read_xdr_buf(transport->sock, msg, flags, buf,
				transport->recv.copied + want,
				transport->recv.copied,
				&read);
		transport->recv.offset += read;
		transport->recv.copied += read;
	}

	if (transport->recv.offset == transport->recv.len)
		xs_read_stream_check_eor(transport, msg);

	if (want == 0)
		return 0;

	switch (ret) {
	default:
		break;
	case -EFAULT:
	case -EMSGSIZE:
		msg->msg_flags |= MSG_TRUNC;
		return read;
	case 0:
		return -ESHUTDOWN;
	}
	return ret < 0 ? ret : read;
}

static size_t
xs_read_stream_headersize(bool isfrag)
{
	if (isfrag)
		return sizeof(__be32);
	return 3 * sizeof(__be32);
}

static ssize_t
xs_read_stream_header(struct sock_xprt *transport, struct msghdr *msg,
		int flags, size_t want, size_t seek)
{
	struct kvec kvec = {
		.iov_base = &transport->recv.fraghdr,
		.iov_len = want,
	};
	return xs_read_kvec(transport->sock, msg, flags, &kvec, want, seek);
}

#if defined(CONFIG_SUNRPC_BACKCHANNEL)
static ssize_t
xs_read_stream_call(struct sock_xprt *transport, struct msghdr *msg, int flags)
{
	struct rpc_xprt *xprt = &transport->xprt;
	struct rpc_rqst *req;
	ssize_t ret;

	/* Look up and lock the request corresponding to the given XID */
	req = xprt_lookup_bc_request(xprt, transport->recv.xid);
	if (!req) {
		printk(KERN_WARNING "Callback slot table overflowed\n");
		return -ESHUTDOWN;
	}

	ret = xs_read_stream_request(transport, msg, flags, req);
	if (msg->msg_flags & (MSG_EOR|MSG_TRUNC))
		xprt_complete_bc_request(req, transport->recv.copied);

	return ret;
}
#else /* CONFIG_SUNRPC_BACKCHANNEL */
static ssize_t
xs_read_stream_call(struct sock_xprt *transport, struct msghdr *msg, int flags)
{
	return -ESHUTDOWN;
}
#endif /* CONFIG_SUNRPC_BACKCHANNEL */

static ssize_t
xs_read_stream_reply(struct sock_xprt *transport, struct msghdr *msg, int flags)
{
	struct rpc_xprt *xprt = &transport->xprt;
	struct rpc_rqst *req;
	ssize_t ret = 0;

	/* Look up and lock the request corresponding to the given XID */
	spin_lock(&xprt->queue_lock);
	req = xprt_lookup_rqst(xprt, transport->recv.xid);
	if (!req) {
		msg->msg_flags |= MSG_TRUNC;
		goto out;
	}
	xprt_pin_rqst(req);
	spin_unlock(&xprt->queue_lock);

	ret = xs_read_stream_request(transport, msg, flags, req);

	spin_lock(&xprt->queue_lock);
	if (msg->msg_flags & (MSG_EOR|MSG_TRUNC))
		xprt_complete_rqst(req->rq_task, transport->recv.copied);
	xprt_unpin_rqst(req);
out:
	spin_unlock(&xprt->queue_lock);
	return ret;
}

static ssize_t
xs_read_stream(struct sock_xprt *transport, int flags)
{
	struct msghdr msg = { 0 };
	size_t want, read = 0;
	ssize_t ret = 0;

	if (transport->recv.len == 0) {
		want = xs_read_stream_headersize(transport->recv.copied != 0);
		ret = xs_read_stream_header(transport, &msg, flags, want,
				transport->recv.offset);
		if (ret <= 0)
			goto out_err;
		transport->recv.offset = ret;
		if (transport->recv.offset != want)
			return transport->recv.offset;
		transport->recv.len = be32_to_cpu(transport->recv.fraghdr) &
			RPC_FRAGMENT_SIZE_MASK;
		transport->recv.offset -= sizeof(transport->recv.fraghdr);
		read = ret;
	}

	switch (be32_to_cpu(transport->recv.calldir)) {
	default:
		msg.msg_flags |= MSG_TRUNC;
		break;
	case RPC_CALL:
		ret = xs_read_stream_call(transport, &msg, flags);
		break;
	case RPC_REPLY:
		ret = xs_read_stream_reply(transport, &msg, flags);
	}
	if (msg.msg_flags & MSG_TRUNC) {
		transport->recv.calldir = cpu_to_be32(-1);
		transport->recv.copied = -1;
	}
	if (ret < 0)
		goto out_err;
	read += ret;
	if (transport->recv.offset < transport->recv.len) {
		if (!(msg.msg_flags & MSG_TRUNC))
			return read;
		msg.msg_flags = 0;
		ret = xs_read_discard(transport->sock, &msg, flags,
				transport->recv.len - transport->recv.offset);
		if (ret <= 0)
			goto out_err;
		transport->recv.offset += ret;
		read += ret;
		if (transport->recv.offset != transport->recv.len)
			return read;
	}
	if (xs_read_stream_request_done(transport)) {
		trace_xs_stream_read_request(transport);
		transport->recv.copied = 0;
	}
	transport->recv.offset = 0;
	transport->recv.len = 0;
	return read;
out_err:
	return ret != 0 ? ret : -ESHUTDOWN;
}

static __poll_t xs_poll_socket(struct sock_xprt *transport)
{
	return transport->sock->ops->poll(transport->file, transport->sock,
			NULL);
}

static bool xs_poll_socket_readable(struct sock_xprt *transport)
{
	__poll_t events = xs_poll_socket(transport);

	return (events & (EPOLLIN | EPOLLRDNORM)) && !(events & EPOLLRDHUP);
}

static void xs_poll_check_readable(struct sock_xprt *transport)
{

	clear_bit(XPRT_SOCK_DATA_READY, &transport->sock_state);
	if (!xs_poll_socket_readable(transport))
		return;
	if (!test_and_set_bit(XPRT_SOCK_DATA_READY, &transport->sock_state))
		queue_work(xprtiod_workqueue, &transport->recv_worker);
}

static void xs_stream_data_receive(struct sock_xprt *transport)
{
	size_t read = 0;
	ssize_t ret = 0;

	mutex_lock(&transport->recv_mutex);
	if (transport->sock == NULL)
		goto out;
	for (;;) {
		ret = xs_read_stream(transport, MSG_DONTWAIT);
		if (ret < 0)
			break;
		read += ret;
		cond_resched();
	}
	if (ret == -ESHUTDOWN)
		kernel_sock_shutdown(transport->sock, SHUT_RDWR);
	else
		xs_poll_check_readable(transport);
out:
	mutex_unlock(&transport->recv_mutex);
	trace_xs_stream_read_data(&transport->xprt, ret, read);
}

static void xs_stream_data_receive_workfn(struct work_struct *work)
{
	struct sock_xprt *transport =
		container_of(work, struct sock_xprt, recv_worker);
	unsigned int pflags = memalloc_nofs_save();

	xs_stream_data_receive(transport);
	memalloc_nofs_restore(pflags);
}

static void
xs_stream_reset_connect(struct sock_xprt *transport)
{
	transport->recv.offset = 0;
	transport->recv.len = 0;
	transport->recv.copied = 0;
	transport->xmit.offset = 0;
}

static void
xs_stream_start_connect(struct sock_xprt *transport)
{
	transport->xprt.stat.connect_count++;
	transport->xprt.stat.connect_start = jiffies;
}

#define XS_SENDMSG_FLAGS	(MSG_DONTWAIT | MSG_NOSIGNAL)

static int xs_sendmsg(struct socket *sock, struct msghdr *msg, size_t seek)
{
	if (seek)
		iov_iter_advance(&msg->msg_iter, seek);
	return sock_sendmsg(sock, msg);
}

static int xs_send_kvec(struct socket *sock, struct msghdr *msg, struct kvec *vec, size_t seek)
{
	iov_iter_kvec(&msg->msg_iter, WRITE, vec, 1, vec->iov_len);
	return xs_sendmsg(sock, msg, seek);
}

static int xs_send_pagedata(struct socket *sock, struct msghdr *msg, struct xdr_buf *xdr, size_t base)
{
	int err;

	err = xdr_alloc_bvec(xdr, GFP_KERNEL);
	if (err < 0)
		return err;

	iov_iter_bvec(&msg->msg_iter, WRITE, xdr->bvec,
			xdr_buf_pagecount(xdr),
			xdr->page_len + xdr->page_base);
	return xs_sendmsg(sock, msg, base + xdr->page_base);
}

#define xs_record_marker_len() sizeof(rpc_fraghdr)

/* Common case:
 *  - stream transport
 *  - sending from byte 0 of the message
 *  - the message is wholly contained in @xdr's head iovec
 */
static int xs_send_rm_and_kvec(struct socket *sock, struct msghdr *msg,
		rpc_fraghdr marker, struct kvec *vec, size_t base)
{
	struct kvec iov[2] = {
		[0] = {
			.iov_base	= &marker,
			.iov_len	= sizeof(marker)
		},
		[1] = *vec,
	};
	size_t len = iov[0].iov_len + iov[1].iov_len;

	iov_iter_kvec(&msg->msg_iter, WRITE, iov, 2, len);
	return xs_sendmsg(sock, msg, base);
}

/**
 * xs_sendpages - write pages directly to a socket
 * @sock: socket to send on
 * @addr: UDP only -- address of destination
 * @addrlen: UDP only -- length of destination address
 * @xdr: buffer containing this request
 * @base: starting position in the buffer
 * @rm: stream record marker field
 * @sent_p: return the total number of bytes successfully queued for sending
 *
 */
static int xs_sendpages(struct socket *sock, struct sockaddr *addr, int addrlen, struct xdr_buf *xdr, unsigned int base, rpc_fraghdr rm, int *sent_p)
{
	struct msghdr msg = {
		.msg_name = addr,
		.msg_namelen = addrlen,
		.msg_flags = XS_SENDMSG_FLAGS | MSG_MORE,
	};
	unsigned int rmsize = rm ? sizeof(rm) : 0;
	unsigned int remainder = rmsize + xdr->len - base;
	unsigned int want;
	int err = 0;

	if (unlikely(!sock))
		return -ENOTSOCK;

	want = xdr->head[0].iov_len + rmsize;
	if (base < want) {
		unsigned int len = want - base;
		remainder -= len;
		if (remainder == 0)
			msg.msg_flags &= ~MSG_MORE;
		if (rmsize)
			err = xs_send_rm_and_kvec(sock, &msg, rm,
					&xdr->head[0], base);
		else
			err = xs_send_kvec(sock, &msg, &xdr->head[0], base);
		if (remainder == 0 || err != len)
			goto out;
		*sent_p += err;
		base = 0;
	} else
		base -= want;

	if (base < xdr->page_len) {
		unsigned int len = xdr->page_len - base;
		remainder -= len;
		if (remainder == 0)
			msg.msg_flags &= ~MSG_MORE;
		err = xs_send_pagedata(sock, &msg, xdr, base);
		if (remainder == 0 || err != len)
			goto out;
		*sent_p += err;
		base = 0;
	} else
		base -= xdr->page_len;

	if (base >= xdr->tail[0].iov_len)
		return 0;
	msg.msg_flags &= ~MSG_MORE;
	err = xs_send_kvec(sock, &msg, &xdr->tail[0], base);
out:
	if (err > 0) {
		*sent_p += err;
		err = 0;
	}
	return err;
}

/**
 * xs_nospace - handle transmit was incomplete
 * @req: pointer to RPC request
 *
 */
static int xs_nospace(struct rpc_rqst *req)
{
	struct rpc_xprt *xprt = req->rq_xprt;
	struct sock_xprt *transport = container_of(xprt, struct sock_xprt, xprt);
	struct sock *sk = transport->inet;
	int ret = -EAGAIN;

	dprintk("RPC: %5u xmit incomplete (%u left of %u)\n",
			req->rq_task->tk_pid,
			req->rq_slen - transport->xmit.offset,
			req->rq_slen);

	/* Protect against races with write_space */
	spin_lock_bh(&xprt->transport_lock);

	/* Don't race with disconnect */
	if (xprt_connected(xprt)) {
		/* wait for more buffer space */
		sk->sk_write_pending++;
		xprt_wait_for_buffer_space(xprt);
	} else
		ret = -ENOTCONN;

	spin_unlock_bh(&xprt->transport_lock);

	/* Race breaker in case memory is freed before above code is called */
	if (ret == -EAGAIN) {
		struct socket_wq *wq;

		rcu_read_lock();
		wq = rcu_dereference(sk->sk_wq);
		set_bit(SOCKWQ_ASYNC_NOSPACE, &wq->flags);
		rcu_read_unlock();

		sk->sk_write_space(sk);
	}
	return ret;
}

static void
xs_stream_prepare_request(struct rpc_rqst *req)
{
	req->rq_task->tk_status = xdr_alloc_bvec(&req->rq_rcv_buf, GFP_KERNEL);
}

/*
 * Determine if the previous message in the stream was aborted before it
 * could complete transmission.
 */
static bool
xs_send_request_was_aborted(struct sock_xprt *transport, struct rpc_rqst *req)
{
	return transport->xmit.offset != 0 && req->rq_bytes_sent == 0;
}

/*
 * Return the stream record marker field for a record of length < 2^31-1
 */
static rpc_fraghdr
xs_stream_record_marker(struct xdr_buf *xdr)
{
	if (!xdr->len)
		return 0;
	return cpu_to_be32(RPC_LAST_STREAM_FRAGMENT | (u32)xdr->len);
}

/**
 * xs_local_send_request - write an RPC request to an AF_LOCAL socket
 * @req: pointer to RPC request
 *
 * Return values:
 *        0:	The request has been sent
 *   EAGAIN:	The socket was blocked, please call again later to
 *		complete the request
 * ENOTCONN:	Caller needs to invoke connect logic then call again
 *    other:	Some other error occured, the request was not sent
 */
static int xs_local_send_request(struct rpc_rqst *req)
{
	struct rpc_xprt *xprt = req->rq_xprt;
	struct sock_xprt *transport =
				container_of(xprt, struct sock_xprt, xprt);
	struct xdr_buf *xdr = &req->rq_snd_buf;
	rpc_fraghdr rm = xs_stream_record_marker(xdr);
	unsigned int msglen = rm ? req->rq_slen + sizeof(rm) : req->rq_slen;
	int status;
	int sent = 0;

	/* Close the stream if the previous transmission was incomplete */
	if (xs_send_request_was_aborted(transport, req)) {
		xs_close(xprt);
		return -ENOTCONN;
	}

	xs_pktdump("packet data:",
			req->rq_svec->iov_base, req->rq_svec->iov_len);

	req->rq_xtime = ktime_get();
	status = xs_sendpages(transport->sock, NULL, 0, xdr,
<<<<<<< HEAD
			      transport->xmit.offset,
			      xs_stream_record_marker(xdr),
			      &sent);
=======
			      transport->xmit.offset, rm, &sent);
>>>>>>> 0ecfebd2
	dprintk("RPC:       %s(%u) = %d\n",
			__func__, xdr->len - transport->xmit.offset, status);

	if (status == -EAGAIN && sock_writeable(transport->inet))
		status = -ENOBUFS;

	if (likely(sent > 0) || status == 0) {
		transport->xmit.offset += sent;
		req->rq_bytes_sent = transport->xmit.offset;
		if (likely(req->rq_bytes_sent >= msglen)) {
			req->rq_xmit_bytes_sent += transport->xmit.offset;
			transport->xmit.offset = 0;
			return 0;
		}
		status = -EAGAIN;
	}

	switch (status) {
	case -ENOBUFS:
		break;
	case -EAGAIN:
		status = xs_nospace(req);
		break;
	default:
		dprintk("RPC:       sendmsg returned unrecognized error %d\n",
			-status);
		/* fall through */
	case -EPIPE:
		xs_close(xprt);
		status = -ENOTCONN;
	}

	return status;
}

/**
 * xs_udp_send_request - write an RPC request to a UDP socket
 * @req: pointer to RPC request
 *
 * Return values:
 *        0:	The request has been sent
 *   EAGAIN:	The socket was blocked, please call again later to
 *		complete the request
 * ENOTCONN:	Caller needs to invoke connect logic then call again
 *    other:	Some other error occurred, the request was not sent
 */
static int xs_udp_send_request(struct rpc_rqst *req)
{
	struct rpc_xprt *xprt = req->rq_xprt;
	struct sock_xprt *transport = container_of(xprt, struct sock_xprt, xprt);
	struct xdr_buf *xdr = &req->rq_snd_buf;
	int sent = 0;
	int status;

	xs_pktdump("packet data:",
				req->rq_svec->iov_base,
				req->rq_svec->iov_len);

	if (!xprt_bound(xprt))
		return -ENOTCONN;

	if (!xprt_request_get_cong(xprt, req))
		return -EBADSLT;

	req->rq_xtime = ktime_get();
	status = xs_sendpages(transport->sock, xs_addr(xprt), xprt->addrlen,
			      xdr, 0, 0, &sent);

	dprintk("RPC:       xs_udp_send_request(%u) = %d\n",
			xdr->len, status);

	/* firewall is blocking us, don't return -EAGAIN or we end up looping */
	if (status == -EPERM)
		goto process_status;

	if (status == -EAGAIN && sock_writeable(transport->inet))
		status = -ENOBUFS;

	if (sent > 0 || status == 0) {
		req->rq_xmit_bytes_sent += sent;
		if (sent >= req->rq_slen)
			return 0;
		/* Still some bytes left; set up for a retry later. */
		status = -EAGAIN;
	}

process_status:
	switch (status) {
	case -ENOTSOCK:
		status = -ENOTCONN;
		/* Should we call xs_close() here? */
		break;
	case -EAGAIN:
		status = xs_nospace(req);
		break;
	case -ENETUNREACH:
	case -ENOBUFS:
	case -EPIPE:
	case -ECONNREFUSED:
	case -EPERM:
		/* When the server has died, an ICMP port unreachable message
		 * prompts ECONNREFUSED. */
		break;
	default:
		dprintk("RPC:       sendmsg returned unrecognized error %d\n",
			-status);
	}

	return status;
}

/**
 * xs_tcp_send_request - write an RPC request to a TCP socket
 * @req: pointer to RPC request
 *
 * Return values:
 *        0:	The request has been sent
 *   EAGAIN:	The socket was blocked, please call again later to
 *		complete the request
 * ENOTCONN:	Caller needs to invoke connect logic then call again
 *    other:	Some other error occurred, the request was not sent
 *
 * XXX: In the case of soft timeouts, should we eventually give up
 *	if sendmsg is not able to make progress?
 */
static int xs_tcp_send_request(struct rpc_rqst *req)
{
	struct rpc_xprt *xprt = req->rq_xprt;
	struct sock_xprt *transport = container_of(xprt, struct sock_xprt, xprt);
	struct xdr_buf *xdr = &req->rq_snd_buf;
<<<<<<< HEAD
=======
	rpc_fraghdr rm = xs_stream_record_marker(xdr);
	unsigned int msglen = rm ? req->rq_slen + sizeof(rm) : req->rq_slen;
>>>>>>> 0ecfebd2
	bool vm_wait = false;
	int status;
	int sent;

	/* Close the stream if the previous transmission was incomplete */
	if (xs_send_request_was_aborted(transport, req)) {
		if (transport->sock != NULL)
			kernel_sock_shutdown(transport->sock, SHUT_RDWR);
		return -ENOTCONN;
	}

	xs_pktdump("packet data:",
				req->rq_svec->iov_base,
				req->rq_svec->iov_len);

	if (test_bit(XPRT_SOCK_UPD_TIMEOUT, &transport->sock_state))
		xs_tcp_set_socket_timeouts(xprt, transport->sock);

	/* Continue transmitting the packet/record. We must be careful
	 * to cope with writespace callbacks arriving _after_ we have
	 * called sendmsg(). */
	req->rq_xtime = ktime_get();
	while (1) {
		sent = 0;
		status = xs_sendpages(transport->sock, NULL, 0, xdr,
<<<<<<< HEAD
				      transport->xmit.offset,
				      xs_stream_record_marker(xdr),
				      &sent);
=======
				      transport->xmit.offset, rm, &sent);
>>>>>>> 0ecfebd2

		dprintk("RPC:       xs_tcp_send_request(%u) = %d\n",
				xdr->len - transport->xmit.offset, status);

		/* If we've sent the entire packet, immediately
		 * reset the count of bytes sent. */
		transport->xmit.offset += sent;
		req->rq_bytes_sent = transport->xmit.offset;
		if (likely(req->rq_bytes_sent >= msglen)) {
			req->rq_xmit_bytes_sent += transport->xmit.offset;
			transport->xmit.offset = 0;
			return 0;
		}

		WARN_ON_ONCE(sent == 0 && status == 0);

		if (status == -EAGAIN ) {
			/*
			 * Return EAGAIN if we're sure we're hitting the
			 * socket send buffer limits.
			 */
			if (test_bit(SOCK_NOSPACE, &transport->sock->flags))
				break;
			/*
			 * Did we hit a memory allocation failure?
			 */
			if (sent == 0) {
				status = -ENOBUFS;
				if (vm_wait)
					break;
				/* Retry, knowing now that we're below the
				 * socket send buffer limit
				 */
				vm_wait = true;
			}
			continue;
		}
		if (status < 0)
			break;
		vm_wait = false;
	}

	switch (status) {
	case -ENOTSOCK:
		status = -ENOTCONN;
		/* Should we call xs_close() here? */
		break;
	case -EAGAIN:
		status = xs_nospace(req);
		break;
	case -ECONNRESET:
	case -ECONNREFUSED:
	case -ENOTCONN:
	case -EADDRINUSE:
	case -ENOBUFS:
	case -EPIPE:
		break;
	default:
		dprintk("RPC:       sendmsg returned unrecognized error %d\n",
			-status);
	}

	return status;
}

static void xs_save_old_callbacks(struct sock_xprt *transport, struct sock *sk)
{
	transport->old_data_ready = sk->sk_data_ready;
	transport->old_state_change = sk->sk_state_change;
	transport->old_write_space = sk->sk_write_space;
	transport->old_error_report = sk->sk_error_report;
}

static void xs_restore_old_callbacks(struct sock_xprt *transport, struct sock *sk)
{
	sk->sk_data_ready = transport->old_data_ready;
	sk->sk_state_change = transport->old_state_change;
	sk->sk_write_space = transport->old_write_space;
	sk->sk_error_report = transport->old_error_report;
}

static void xs_sock_reset_state_flags(struct rpc_xprt *xprt)
{
	struct sock_xprt *transport = container_of(xprt, struct sock_xprt, xprt);

	clear_bit(XPRT_SOCK_DATA_READY, &transport->sock_state);
}

static void xs_sock_reset_connection_flags(struct rpc_xprt *xprt)
{
	smp_mb__before_atomic();
	clear_bit(XPRT_CLOSE_WAIT, &xprt->state);
	clear_bit(XPRT_CLOSING, &xprt->state);
	xs_sock_reset_state_flags(xprt);
	smp_mb__after_atomic();
}

/**
 * xs_error_report - callback to handle TCP socket state errors
 * @sk: socket
 *
 * Note: we don't call sock_error() since there may be a rpc_task
 * using the socket, and so we don't want to clear sk->sk_err.
 */
static void xs_error_report(struct sock *sk)
{
	struct rpc_xprt *xprt;
	int err;

	read_lock_bh(&sk->sk_callback_lock);
	if (!(xprt = xprt_from_sock(sk)))
		goto out;

	err = -sk->sk_err;
	if (err == 0)
		goto out;
	dprintk("RPC:       xs_error_report client %p, error=%d...\n",
			xprt, -err);
	trace_rpc_socket_error(xprt, sk->sk_socket, err);
	xprt_wake_pending_tasks(xprt, err);
 out:
	read_unlock_bh(&sk->sk_callback_lock);
}

static void xs_reset_transport(struct sock_xprt *transport)
{
	struct socket *sock = transport->sock;
	struct sock *sk = transport->inet;
	struct rpc_xprt *xprt = &transport->xprt;
	struct file *filp = transport->file;

	if (sk == NULL)
		return;

	if (atomic_read(&transport->xprt.swapper))
		sk_clear_memalloc(sk);

	kernel_sock_shutdown(sock, SHUT_RDWR);

	mutex_lock(&transport->recv_mutex);
	write_lock_bh(&sk->sk_callback_lock);
	transport->inet = NULL;
	transport->sock = NULL;
	transport->file = NULL;

	sk->sk_user_data = NULL;

	xs_restore_old_callbacks(transport, sk);
	xprt_clear_connected(xprt);
	write_unlock_bh(&sk->sk_callback_lock);
	xs_sock_reset_connection_flags(xprt);
	/* Reset stream record info */
	xs_stream_reset_connect(transport);
	mutex_unlock(&transport->recv_mutex);

	trace_rpc_socket_close(xprt, sock);
	fput(filp);

	xprt_disconnect_done(xprt);
}

/**
 * xs_close - close a socket
 * @xprt: transport
 *
 * This is used when all requests are complete; ie, no DRC state remains
 * on the server we want to save.
 *
 * The caller _must_ be holding XPRT_LOCKED in order to avoid issues with
 * xs_reset_transport() zeroing the socket from underneath a writer.
 */
static void xs_close(struct rpc_xprt *xprt)
{
	struct sock_xprt *transport = container_of(xprt, struct sock_xprt, xprt);

	dprintk("RPC:       xs_close xprt %p\n", xprt);

	xs_reset_transport(transport);
	xprt->reestablish_timeout = 0;
}

static void xs_inject_disconnect(struct rpc_xprt *xprt)
{
	dprintk("RPC:       injecting transport disconnect on xprt=%p\n",
		xprt);
	xprt_disconnect_done(xprt);
}

static void xs_xprt_free(struct rpc_xprt *xprt)
{
	xs_free_peer_addresses(xprt);
	xprt_free(xprt);
}

/**
 * xs_destroy - prepare to shutdown a transport
 * @xprt: doomed transport
 *
 */
static void xs_destroy(struct rpc_xprt *xprt)
{
	struct sock_xprt *transport = container_of(xprt,
			struct sock_xprt, xprt);
	dprintk("RPC:       xs_destroy xprt %p\n", xprt);

	cancel_delayed_work_sync(&transport->connect_worker);
	xs_close(xprt);
	cancel_work_sync(&transport->recv_worker);
	xs_xprt_free(xprt);
	module_put(THIS_MODULE);
}

/**
 * xs_udp_data_read_skb - receive callback for UDP sockets
 * @xprt: transport
 * @sk: socket
 * @skb: skbuff
 *
 */
static void xs_udp_data_read_skb(struct rpc_xprt *xprt,
		struct sock *sk,
		struct sk_buff *skb)
{
	struct rpc_task *task;
	struct rpc_rqst *rovr;
	int repsize, copied;
	u32 _xid;
	__be32 *xp;

	repsize = skb->len;
	if (repsize < 4) {
		dprintk("RPC:       impossible RPC reply size %d!\n", repsize);
		return;
	}

	/* Copy the XID from the skb... */
	xp = skb_header_pointer(skb, 0, sizeof(_xid), &_xid);
	if (xp == NULL)
		return;

	/* Look up and lock the request corresponding to the given XID */
	spin_lock(&xprt->queue_lock);
	rovr = xprt_lookup_rqst(xprt, *xp);
	if (!rovr)
		goto out_unlock;
	xprt_pin_rqst(rovr);
	xprt_update_rtt(rovr->rq_task);
	spin_unlock(&xprt->queue_lock);
	task = rovr->rq_task;

	if ((copied = rovr->rq_private_buf.buflen) > repsize)
		copied = repsize;

	/* Suck it into the iovec, verify checksum if not done by hw. */
	if (csum_partial_copy_to_xdr(&rovr->rq_private_buf, skb)) {
		spin_lock(&xprt->queue_lock);
		__UDPX_INC_STATS(sk, UDP_MIB_INERRORS);
		goto out_unpin;
	}


	spin_lock_bh(&xprt->transport_lock);
	xprt_adjust_cwnd(xprt, task, copied);
	spin_unlock_bh(&xprt->transport_lock);
	spin_lock(&xprt->queue_lock);
	xprt_complete_rqst(task, copied);
	__UDPX_INC_STATS(sk, UDP_MIB_INDATAGRAMS);
out_unpin:
	xprt_unpin_rqst(rovr);
 out_unlock:
	spin_unlock(&xprt->queue_lock);
}

static void xs_udp_data_receive(struct sock_xprt *transport)
{
	struct sk_buff *skb;
	struct sock *sk;
	int err;

	mutex_lock(&transport->recv_mutex);
	sk = transport->inet;
	if (sk == NULL)
		goto out;
	for (;;) {
		skb = skb_recv_udp(sk, 0, 1, &err);
		if (skb == NULL)
			break;
		xs_udp_data_read_skb(&transport->xprt, sk, skb);
		consume_skb(skb);
		cond_resched();
	}
	xs_poll_check_readable(transport);
out:
	mutex_unlock(&transport->recv_mutex);
}

static void xs_udp_data_receive_workfn(struct work_struct *work)
{
	struct sock_xprt *transport =
		container_of(work, struct sock_xprt, recv_worker);
	unsigned int pflags = memalloc_nofs_save();

	xs_udp_data_receive(transport);
	memalloc_nofs_restore(pflags);
}

/**
 * xs_data_ready - "data ready" callback for UDP sockets
 * @sk: socket with data to read
 *
 */
static void xs_data_ready(struct sock *sk)
{
	struct rpc_xprt *xprt;

	read_lock_bh(&sk->sk_callback_lock);
	dprintk("RPC:       xs_data_ready...\n");
	xprt = xprt_from_sock(sk);
	if (xprt != NULL) {
		struct sock_xprt *transport = container_of(xprt,
				struct sock_xprt, xprt);
		transport->old_data_ready(sk);
		/* Any data means we had a useful conversation, so
		 * then we don't need to delay the next reconnect
		 */
		if (xprt->reestablish_timeout)
			xprt->reestablish_timeout = 0;
		if (!test_and_set_bit(XPRT_SOCK_DATA_READY, &transport->sock_state))
			queue_work(xprtiod_workqueue, &transport->recv_worker);
	}
	read_unlock_bh(&sk->sk_callback_lock);
}

/*
 * Helper function to force a TCP close if the server is sending
 * junk and/or it has put us in CLOSE_WAIT
 */
static void xs_tcp_force_close(struct rpc_xprt *xprt)
{
	xprt_force_disconnect(xprt);
}

#if defined(CONFIG_SUNRPC_BACKCHANNEL)
static size_t xs_tcp_bc_maxpayload(struct rpc_xprt *xprt)
{
	return PAGE_SIZE;
}
#endif /* CONFIG_SUNRPC_BACKCHANNEL */

/**
 * xs_tcp_state_change - callback to handle TCP socket state changes
 * @sk: socket whose state has changed
 *
 */
static void xs_tcp_state_change(struct sock *sk)
{
	struct rpc_xprt *xprt;
	struct sock_xprt *transport;

	read_lock_bh(&sk->sk_callback_lock);
	if (!(xprt = xprt_from_sock(sk)))
		goto out;
	dprintk("RPC:       xs_tcp_state_change client %p...\n", xprt);
	dprintk("RPC:       state %x conn %d dead %d zapped %d sk_shutdown %d\n",
			sk->sk_state, xprt_connected(xprt),
			sock_flag(sk, SOCK_DEAD),
			sock_flag(sk, SOCK_ZAPPED),
			sk->sk_shutdown);

	transport = container_of(xprt, struct sock_xprt, xprt);
	trace_rpc_socket_state_change(xprt, sk->sk_socket);
	switch (sk->sk_state) {
	case TCP_ESTABLISHED:
		spin_lock(&xprt->transport_lock);
		if (!xprt_test_and_set_connected(xprt)) {
			xprt->connect_cookie++;
			clear_bit(XPRT_SOCK_CONNECTING, &transport->sock_state);
			xprt_clear_connecting(xprt);

			xprt->stat.connect_count++;
			xprt->stat.connect_time += (long)jiffies -
						   xprt->stat.connect_start;
			xprt_wake_pending_tasks(xprt, -EAGAIN);
		}
		spin_unlock(&xprt->transport_lock);
		break;
	case TCP_FIN_WAIT1:
		/* The client initiated a shutdown of the socket */
		xprt->connect_cookie++;
		xprt->reestablish_timeout = 0;
		set_bit(XPRT_CLOSING, &xprt->state);
		smp_mb__before_atomic();
		clear_bit(XPRT_CONNECTED, &xprt->state);
		clear_bit(XPRT_CLOSE_WAIT, &xprt->state);
		smp_mb__after_atomic();
		break;
	case TCP_CLOSE_WAIT:
		/* The server initiated a shutdown of the socket */
		xprt->connect_cookie++;
		clear_bit(XPRT_CONNECTED, &xprt->state);
		xs_tcp_force_close(xprt);
		/* fall through */
	case TCP_CLOSING:
		/*
		 * If the server closed down the connection, make sure that
		 * we back off before reconnecting
		 */
		if (xprt->reestablish_timeout < XS_TCP_INIT_REEST_TO)
			xprt->reestablish_timeout = XS_TCP_INIT_REEST_TO;
		break;
	case TCP_LAST_ACK:
		set_bit(XPRT_CLOSING, &xprt->state);
		smp_mb__before_atomic();
		clear_bit(XPRT_CONNECTED, &xprt->state);
		smp_mb__after_atomic();
		break;
	case TCP_CLOSE:
		if (test_and_clear_bit(XPRT_SOCK_CONNECTING,
					&transport->sock_state))
			xprt_clear_connecting(xprt);
		clear_bit(XPRT_CLOSING, &xprt->state);
		/* Trigger the socket release */
		xs_tcp_force_close(xprt);
	}
 out:
	read_unlock_bh(&sk->sk_callback_lock);
}

static void xs_write_space(struct sock *sk)
{
	struct socket_wq *wq;
	struct rpc_xprt *xprt;

	if (!sk->sk_socket)
		return;
	clear_bit(SOCK_NOSPACE, &sk->sk_socket->flags);

	if (unlikely(!(xprt = xprt_from_sock(sk))))
		return;
	rcu_read_lock();
	wq = rcu_dereference(sk->sk_wq);
	if (!wq || test_and_clear_bit(SOCKWQ_ASYNC_NOSPACE, &wq->flags) == 0)
		goto out;

	if (xprt_write_space(xprt))
		sk->sk_write_pending--;
out:
	rcu_read_unlock();
}

/**
 * xs_udp_write_space - callback invoked when socket buffer space
 *                             becomes available
 * @sk: socket whose state has changed
 *
 * Called when more output buffer space is available for this socket.
 * We try not to wake our writers until they can make "significant"
 * progress, otherwise we'll waste resources thrashing kernel_sendmsg
 * with a bunch of small requests.
 */
static void xs_udp_write_space(struct sock *sk)
{
	read_lock_bh(&sk->sk_callback_lock);

	/* from net/core/sock.c:sock_def_write_space */
	if (sock_writeable(sk))
		xs_write_space(sk);

	read_unlock_bh(&sk->sk_callback_lock);
}

/**
 * xs_tcp_write_space - callback invoked when socket buffer space
 *                             becomes available
 * @sk: socket whose state has changed
 *
 * Called when more output buffer space is available for this socket.
 * We try not to wake our writers until they can make "significant"
 * progress, otherwise we'll waste resources thrashing kernel_sendmsg
 * with a bunch of small requests.
 */
static void xs_tcp_write_space(struct sock *sk)
{
	read_lock_bh(&sk->sk_callback_lock);

	/* from net/core/stream.c:sk_stream_write_space */
	if (sk_stream_is_writeable(sk))
		xs_write_space(sk);

	read_unlock_bh(&sk->sk_callback_lock);
}

static void xs_udp_do_set_buffer_size(struct rpc_xprt *xprt)
{
	struct sock_xprt *transport = container_of(xprt, struct sock_xprt, xprt);
	struct sock *sk = transport->inet;

	if (transport->rcvsize) {
		sk->sk_userlocks |= SOCK_RCVBUF_LOCK;
		sk->sk_rcvbuf = transport->rcvsize * xprt->max_reqs * 2;
	}
	if (transport->sndsize) {
		sk->sk_userlocks |= SOCK_SNDBUF_LOCK;
		sk->sk_sndbuf = transport->sndsize * xprt->max_reqs * 2;
		sk->sk_write_space(sk);
	}
}

/**
 * xs_udp_set_buffer_size - set send and receive limits
 * @xprt: generic transport
 * @sndsize: requested size of send buffer, in bytes
 * @rcvsize: requested size of receive buffer, in bytes
 *
 * Set socket send and receive buffer size limits.
 */
static void xs_udp_set_buffer_size(struct rpc_xprt *xprt, size_t sndsize, size_t rcvsize)
{
	struct sock_xprt *transport = container_of(xprt, struct sock_xprt, xprt);

	transport->sndsize = 0;
	if (sndsize)
		transport->sndsize = sndsize + 1024;
	transport->rcvsize = 0;
	if (rcvsize)
		transport->rcvsize = rcvsize + 1024;

	xs_udp_do_set_buffer_size(xprt);
}

/**
 * xs_udp_timer - called when a retransmit timeout occurs on a UDP transport
 * @xprt: controlling transport
 * @task: task that timed out
 *
 * Adjust the congestion window after a retransmit timeout has occurred.
 */
static void xs_udp_timer(struct rpc_xprt *xprt, struct rpc_task *task)
{
	spin_lock_bh(&xprt->transport_lock);
	xprt_adjust_cwnd(xprt, task, -ETIMEDOUT);
	spin_unlock_bh(&xprt->transport_lock);
}

static int xs_get_random_port(void)
{
	unsigned short min = xprt_min_resvport, max = xprt_max_resvport;
	unsigned short range;
	unsigned short rand;

	if (max < min)
		return -EADDRINUSE;
	range = max - min + 1;
	rand = (unsigned short) prandom_u32() % range;
	return rand + min;
}

/**
 * xs_set_reuseaddr_port - set the socket's port and address reuse options
 * @sock: socket
 *
 * Note that this function has to be called on all sockets that share the
 * same port, and it must be called before binding.
 */
static void xs_sock_set_reuseport(struct socket *sock)
{
	int opt = 1;

	kernel_setsockopt(sock, SOL_SOCKET, SO_REUSEPORT,
			(char *)&opt, sizeof(opt));
}

static unsigned short xs_sock_getport(struct socket *sock)
{
	struct sockaddr_storage buf;
	unsigned short port = 0;

	if (kernel_getsockname(sock, (struct sockaddr *)&buf) < 0)
		goto out;
	switch (buf.ss_family) {
	case AF_INET6:
		port = ntohs(((struct sockaddr_in6 *)&buf)->sin6_port);
		break;
	case AF_INET:
		port = ntohs(((struct sockaddr_in *)&buf)->sin_port);
	}
out:
	return port;
}

/**
 * xs_set_port - reset the port number in the remote endpoint address
 * @xprt: generic transport
 * @port: new port number
 *
 */
static void xs_set_port(struct rpc_xprt *xprt, unsigned short port)
{
	dprintk("RPC:       setting port for xprt %p to %u\n", xprt, port);

	rpc_set_port(xs_addr(xprt), port);
	xs_update_peer_port(xprt);
}

static void xs_set_srcport(struct sock_xprt *transport, struct socket *sock)
{
	if (transport->srcport == 0)
		transport->srcport = xs_sock_getport(sock);
}

static int xs_get_srcport(struct sock_xprt *transport)
{
	int port = transport->srcport;

	if (port == 0 && transport->xprt.resvport)
		port = xs_get_random_port();
	return port;
}

static unsigned short xs_next_srcport(struct sock_xprt *transport, unsigned short port)
{
	if (transport->srcport != 0)
		transport->srcport = 0;
	if (!transport->xprt.resvport)
		return 0;
	if (port <= xprt_min_resvport || port > xprt_max_resvport)
		return xprt_max_resvport;
	return --port;
}
static int xs_bind(struct sock_xprt *transport, struct socket *sock)
{
	struct sockaddr_storage myaddr;
	int err, nloop = 0;
	int port = xs_get_srcport(transport);
	unsigned short last;

	/*
	 * If we are asking for any ephemeral port (i.e. port == 0 &&
	 * transport->xprt.resvport == 0), don't bind.  Let the local
	 * port selection happen implicitly when the socket is used
	 * (for example at connect time).
	 *
	 * This ensures that we can continue to establish TCP
	 * connections even when all local ephemeral ports are already
	 * a part of some TCP connection.  This makes no difference
	 * for UDP sockets, but also doens't harm them.
	 *
	 * If we're asking for any reserved port (i.e. port == 0 &&
	 * transport->xprt.resvport == 1) xs_get_srcport above will
	 * ensure that port is non-zero and we will bind as needed.
	 */
	if (port <= 0)
		return port;

	memcpy(&myaddr, &transport->srcaddr, transport->xprt.addrlen);
	do {
		rpc_set_port((struct sockaddr *)&myaddr, port);
		err = kernel_bind(sock, (struct sockaddr *)&myaddr,
				transport->xprt.addrlen);
		if (err == 0) {
			transport->srcport = port;
			break;
		}
		last = port;
		port = xs_next_srcport(transport, port);
		if (port > last)
			nloop++;
	} while (err == -EADDRINUSE && nloop != 2);

	if (myaddr.ss_family == AF_INET)
		dprintk("RPC:       %s %pI4:%u: %s (%d)\n", __func__,
				&((struct sockaddr_in *)&myaddr)->sin_addr,
				port, err ? "failed" : "ok", err);
	else
		dprintk("RPC:       %s %pI6:%u: %s (%d)\n", __func__,
				&((struct sockaddr_in6 *)&myaddr)->sin6_addr,
				port, err ? "failed" : "ok", err);
	return err;
}

/*
 * We don't support autobind on AF_LOCAL sockets
 */
static void xs_local_rpcbind(struct rpc_task *task)
{
	xprt_set_bound(task->tk_xprt);
}

static void xs_local_set_port(struct rpc_xprt *xprt, unsigned short port)
{
}

#ifdef CONFIG_DEBUG_LOCK_ALLOC
static struct lock_class_key xs_key[2];
static struct lock_class_key xs_slock_key[2];

static inline void xs_reclassify_socketu(struct socket *sock)
{
	struct sock *sk = sock->sk;

	sock_lock_init_class_and_name(sk, "slock-AF_LOCAL-RPC",
		&xs_slock_key[1], "sk_lock-AF_LOCAL-RPC", &xs_key[1]);
}

static inline void xs_reclassify_socket4(struct socket *sock)
{
	struct sock *sk = sock->sk;

	sock_lock_init_class_and_name(sk, "slock-AF_INET-RPC",
		&xs_slock_key[0], "sk_lock-AF_INET-RPC", &xs_key[0]);
}

static inline void xs_reclassify_socket6(struct socket *sock)
{
	struct sock *sk = sock->sk;

	sock_lock_init_class_and_name(sk, "slock-AF_INET6-RPC",
		&xs_slock_key[1], "sk_lock-AF_INET6-RPC", &xs_key[1]);
}

static inline void xs_reclassify_socket(int family, struct socket *sock)
{
	if (WARN_ON_ONCE(!sock_allow_reclassification(sock->sk)))
		return;

	switch (family) {
	case AF_LOCAL:
		xs_reclassify_socketu(sock);
		break;
	case AF_INET:
		xs_reclassify_socket4(sock);
		break;
	case AF_INET6:
		xs_reclassify_socket6(sock);
		break;
	}
}
#else
static inline void xs_reclassify_socket(int family, struct socket *sock)
{
}
#endif

static void xs_dummy_setup_socket(struct work_struct *work)
{
}

static struct socket *xs_create_sock(struct rpc_xprt *xprt,
		struct sock_xprt *transport, int family, int type,
		int protocol, bool reuseport)
{
	struct file *filp;
	struct socket *sock;
	int err;

	err = __sock_create(xprt->xprt_net, family, type, protocol, &sock, 1);
	if (err < 0) {
		dprintk("RPC:       can't create %d transport socket (%d).\n",
				protocol, -err);
		goto out;
	}
	xs_reclassify_socket(family, sock);

	if (reuseport)
		xs_sock_set_reuseport(sock);

	err = xs_bind(transport, sock);
	if (err) {
		sock_release(sock);
		goto out;
	}

	filp = sock_alloc_file(sock, O_NONBLOCK, NULL);
	if (IS_ERR(filp))
		return ERR_CAST(filp);
	transport->file = filp;

	return sock;
out:
	return ERR_PTR(err);
}

static int xs_local_finish_connecting(struct rpc_xprt *xprt,
				      struct socket *sock)
{
	struct sock_xprt *transport = container_of(xprt, struct sock_xprt,
									xprt);

	if (!transport->inet) {
		struct sock *sk = sock->sk;

		write_lock_bh(&sk->sk_callback_lock);

		xs_save_old_callbacks(transport, sk);

		sk->sk_user_data = xprt;
		sk->sk_data_ready = xs_data_ready;
		sk->sk_write_space = xs_udp_write_space;
		sock_set_flag(sk, SOCK_FASYNC);
		sk->sk_error_report = xs_error_report;

		xprt_clear_connected(xprt);

		/* Reset to new socket */
		transport->sock = sock;
		transport->inet = sk;

		write_unlock_bh(&sk->sk_callback_lock);
	}

	xs_stream_start_connect(transport);

	return kernel_connect(sock, xs_addr(xprt), xprt->addrlen, 0);
}

/**
 * xs_local_setup_socket - create AF_LOCAL socket, connect to a local endpoint
 * @transport: socket transport to connect
 */
static int xs_local_setup_socket(struct sock_xprt *transport)
{
	struct rpc_xprt *xprt = &transport->xprt;
	struct file *filp;
	struct socket *sock;
	int status = -EIO;

	status = __sock_create(xprt->xprt_net, AF_LOCAL,
					SOCK_STREAM, 0, &sock, 1);
	if (status < 0) {
		dprintk("RPC:       can't create AF_LOCAL "
			"transport socket (%d).\n", -status);
		goto out;
	}
	xs_reclassify_socket(AF_LOCAL, sock);

	filp = sock_alloc_file(sock, O_NONBLOCK, NULL);
	if (IS_ERR(filp)) {
		status = PTR_ERR(filp);
		goto out;
	}
	transport->file = filp;

	dprintk("RPC:       worker connecting xprt %p via AF_LOCAL to %s\n",
			xprt, xprt->address_strings[RPC_DISPLAY_ADDR]);

	status = xs_local_finish_connecting(xprt, sock);
	trace_rpc_socket_connect(xprt, sock, status);
	switch (status) {
	case 0:
		dprintk("RPC:       xprt %p connected to %s\n",
				xprt, xprt->address_strings[RPC_DISPLAY_ADDR]);
		xprt->stat.connect_count++;
		xprt->stat.connect_time += (long)jiffies -
					   xprt->stat.connect_start;
		xprt_set_connected(xprt);
	case -ENOBUFS:
		break;
	case -ENOENT:
		dprintk("RPC:       xprt %p: socket %s does not exist\n",
				xprt, xprt->address_strings[RPC_DISPLAY_ADDR]);
		break;
	case -ECONNREFUSED:
		dprintk("RPC:       xprt %p: connection refused for %s\n",
				xprt, xprt->address_strings[RPC_DISPLAY_ADDR]);
		break;
	default:
		printk(KERN_ERR "%s: unhandled error (%d) connecting to %s\n",
				__func__, -status,
				xprt->address_strings[RPC_DISPLAY_ADDR]);
	}

out:
	xprt_clear_connecting(xprt);
	xprt_wake_pending_tasks(xprt, status);
	return status;
}

static void xs_local_connect(struct rpc_xprt *xprt, struct rpc_task *task)
{
	struct sock_xprt *transport = container_of(xprt, struct sock_xprt, xprt);
	int ret;

	 if (RPC_IS_ASYNC(task)) {
		/*
		 * We want the AF_LOCAL connect to be resolved in the
		 * filesystem namespace of the process making the rpc
		 * call.  Thus we connect synchronously.
		 *
		 * If we want to support asynchronous AF_LOCAL calls,
		 * we'll need to figure out how to pass a namespace to
		 * connect.
		 */
		task->tk_rpc_status = -ENOTCONN;
		rpc_exit(task, -ENOTCONN);
		return;
	}
	ret = xs_local_setup_socket(transport);
	if (ret && !RPC_IS_SOFTCONN(task))
		msleep_interruptible(15000);
}

#if IS_ENABLED(CONFIG_SUNRPC_SWAP)
/*
 * Note that this should be called with XPRT_LOCKED held (or when we otherwise
 * know that we have exclusive access to the socket), to guard against
 * races with xs_reset_transport.
 */
static void xs_set_memalloc(struct rpc_xprt *xprt)
{
	struct sock_xprt *transport = container_of(xprt, struct sock_xprt,
			xprt);

	/*
	 * If there's no sock, then we have nothing to set. The
	 * reconnecting process will get it for us.
	 */
	if (!transport->inet)
		return;
	if (atomic_read(&xprt->swapper))
		sk_set_memalloc(transport->inet);
}

/**
 * xs_enable_swap - Tag this transport as being used for swap.
 * @xprt: transport to tag
 *
 * Take a reference to this transport on behalf of the rpc_clnt, and
 * optionally mark it for swapping if it wasn't already.
 */
static int
xs_enable_swap(struct rpc_xprt *xprt)
{
	struct sock_xprt *xs = container_of(xprt, struct sock_xprt, xprt);

	if (atomic_inc_return(&xprt->swapper) != 1)
		return 0;
	if (wait_on_bit_lock(&xprt->state, XPRT_LOCKED, TASK_KILLABLE))
		return -ERESTARTSYS;
	if (xs->inet)
		sk_set_memalloc(xs->inet);
	xprt_release_xprt(xprt, NULL);
	return 0;
}

/**
 * xs_disable_swap - Untag this transport as being used for swap.
 * @xprt: transport to tag
 *
 * Drop a "swapper" reference to this xprt on behalf of the rpc_clnt. If the
 * swapper refcount goes to 0, untag the socket as a memalloc socket.
 */
static void
xs_disable_swap(struct rpc_xprt *xprt)
{
	struct sock_xprt *xs = container_of(xprt, struct sock_xprt, xprt);

	if (!atomic_dec_and_test(&xprt->swapper))
		return;
	if (wait_on_bit_lock(&xprt->state, XPRT_LOCKED, TASK_KILLABLE))
		return;
	if (xs->inet)
		sk_clear_memalloc(xs->inet);
	xprt_release_xprt(xprt, NULL);
}
#else
static void xs_set_memalloc(struct rpc_xprt *xprt)
{
}

static int
xs_enable_swap(struct rpc_xprt *xprt)
{
	return -EINVAL;
}

static void
xs_disable_swap(struct rpc_xprt *xprt)
{
}
#endif

static void xs_udp_finish_connecting(struct rpc_xprt *xprt, struct socket *sock)
{
	struct sock_xprt *transport = container_of(xprt, struct sock_xprt, xprt);

	if (!transport->inet) {
		struct sock *sk = sock->sk;

		write_lock_bh(&sk->sk_callback_lock);

		xs_save_old_callbacks(transport, sk);

		sk->sk_user_data = xprt;
		sk->sk_data_ready = xs_data_ready;
		sk->sk_write_space = xs_udp_write_space;
		sock_set_flag(sk, SOCK_FASYNC);

		xprt_set_connected(xprt);

		/* Reset to new socket */
		transport->sock = sock;
		transport->inet = sk;

		xs_set_memalloc(xprt);

		write_unlock_bh(&sk->sk_callback_lock);
	}
	xs_udp_do_set_buffer_size(xprt);

	xprt->stat.connect_start = jiffies;
}

static void xs_udp_setup_socket(struct work_struct *work)
{
	struct sock_xprt *transport =
		container_of(work, struct sock_xprt, connect_worker.work);
	struct rpc_xprt *xprt = &transport->xprt;
	struct socket *sock;
	int status = -EIO;

	sock = xs_create_sock(xprt, transport,
			xs_addr(xprt)->sa_family, SOCK_DGRAM,
			IPPROTO_UDP, false);
	if (IS_ERR(sock))
		goto out;

	dprintk("RPC:       worker connecting xprt %p via %s to "
				"%s (port %s)\n", xprt,
			xprt->address_strings[RPC_DISPLAY_PROTO],
			xprt->address_strings[RPC_DISPLAY_ADDR],
			xprt->address_strings[RPC_DISPLAY_PORT]);

	xs_udp_finish_connecting(xprt, sock);
	trace_rpc_socket_connect(xprt, sock, 0);
	status = 0;
out:
	xprt_clear_connecting(xprt);
	xprt_unlock_connect(xprt, transport);
	xprt_wake_pending_tasks(xprt, status);
}

/**
 * xs_tcp_shutdown - gracefully shut down a TCP socket
 * @xprt: transport
 *
 * Initiates a graceful shutdown of the TCP socket by calling the
 * equivalent of shutdown(SHUT_RDWR);
 */
static void xs_tcp_shutdown(struct rpc_xprt *xprt)
{
	struct sock_xprt *transport = container_of(xprt, struct sock_xprt, xprt);
	struct socket *sock = transport->sock;
	int skst = transport->inet ? transport->inet->sk_state : TCP_CLOSE;

	if (sock == NULL)
		return;
	switch (skst) {
	default:
		kernel_sock_shutdown(sock, SHUT_RDWR);
		trace_rpc_socket_shutdown(xprt, sock);
		break;
	case TCP_CLOSE:
	case TCP_TIME_WAIT:
		xs_reset_transport(transport);
	}
}

static void xs_tcp_set_socket_timeouts(struct rpc_xprt *xprt,
		struct socket *sock)
{
	struct sock_xprt *transport = container_of(xprt, struct sock_xprt, xprt);
	unsigned int keepidle;
	unsigned int keepcnt;
	unsigned int opt_on = 1;
	unsigned int timeo;

	spin_lock_bh(&xprt->transport_lock);
	keepidle = DIV_ROUND_UP(xprt->timeout->to_initval, HZ);
	keepcnt = xprt->timeout->to_retries + 1;
	timeo = jiffies_to_msecs(xprt->timeout->to_initval) *
		(xprt->timeout->to_retries + 1);
	clear_bit(XPRT_SOCK_UPD_TIMEOUT, &transport->sock_state);
	spin_unlock_bh(&xprt->transport_lock);

	/* TCP Keepalive options */
	kernel_setsockopt(sock, SOL_SOCKET, SO_KEEPALIVE,
			(char *)&opt_on, sizeof(opt_on));
	kernel_setsockopt(sock, SOL_TCP, TCP_KEEPIDLE,
			(char *)&keepidle, sizeof(keepidle));
	kernel_setsockopt(sock, SOL_TCP, TCP_KEEPINTVL,
			(char *)&keepidle, sizeof(keepidle));
	kernel_setsockopt(sock, SOL_TCP, TCP_KEEPCNT,
			(char *)&keepcnt, sizeof(keepcnt));

	/* TCP user timeout (see RFC5482) */
	kernel_setsockopt(sock, SOL_TCP, TCP_USER_TIMEOUT,
			(char *)&timeo, sizeof(timeo));
}

static void xs_tcp_set_connect_timeout(struct rpc_xprt *xprt,
		unsigned long connect_timeout,
		unsigned long reconnect_timeout)
{
	struct sock_xprt *transport = container_of(xprt, struct sock_xprt, xprt);
	struct rpc_timeout to;
	unsigned long initval;

	spin_lock_bh(&xprt->transport_lock);
	if (reconnect_timeout < xprt->max_reconnect_timeout)
		xprt->max_reconnect_timeout = reconnect_timeout;
	if (connect_timeout < xprt->connect_timeout) {
		memcpy(&to, xprt->timeout, sizeof(to));
		initval = DIV_ROUND_UP(connect_timeout, to.to_retries + 1);
		/* Arbitrary lower limit */
		if (initval <  XS_TCP_INIT_REEST_TO << 1)
			initval = XS_TCP_INIT_REEST_TO << 1;
		to.to_initval = initval;
		to.to_maxval = initval;
		memcpy(&transport->tcp_timeout, &to,
				sizeof(transport->tcp_timeout));
		xprt->timeout = &transport->tcp_timeout;
		xprt->connect_timeout = connect_timeout;
	}
	set_bit(XPRT_SOCK_UPD_TIMEOUT, &transport->sock_state);
	spin_unlock_bh(&xprt->transport_lock);
}

static int xs_tcp_finish_connecting(struct rpc_xprt *xprt, struct socket *sock)
{
	struct sock_xprt *transport = container_of(xprt, struct sock_xprt, xprt);
	int ret = -ENOTCONN;

	if (!transport->inet) {
		struct sock *sk = sock->sk;
		unsigned int addr_pref = IPV6_PREFER_SRC_PUBLIC;

		/* Avoid temporary address, they are bad for long-lived
		 * connections such as NFS mounts.
		 * RFC4941, section 3.6 suggests that:
		 *    Individual applications, which have specific
		 *    knowledge about the normal duration of connections,
		 *    MAY override this as appropriate.
		 */
		kernel_setsockopt(sock, SOL_IPV6, IPV6_ADDR_PREFERENCES,
				(char *)&addr_pref, sizeof(addr_pref));

		xs_tcp_set_socket_timeouts(xprt, sock);

		write_lock_bh(&sk->sk_callback_lock);

		xs_save_old_callbacks(transport, sk);

		sk->sk_user_data = xprt;
		sk->sk_data_ready = xs_data_ready;
		sk->sk_state_change = xs_tcp_state_change;
		sk->sk_write_space = xs_tcp_write_space;
		sock_set_flag(sk, SOCK_FASYNC);
		sk->sk_error_report = xs_error_report;

		/* socket options */
		sock_reset_flag(sk, SOCK_LINGER);
		tcp_sk(sk)->nonagle |= TCP_NAGLE_OFF;

		xprt_clear_connected(xprt);

		/* Reset to new socket */
		transport->sock = sock;
		transport->inet = sk;

		write_unlock_bh(&sk->sk_callback_lock);
	}

	if (!xprt_bound(xprt))
		goto out;

	xs_set_memalloc(xprt);

	xs_stream_start_connect(transport);

	/* Tell the socket layer to start connecting... */
	set_bit(XPRT_SOCK_CONNECTING, &transport->sock_state);
	ret = kernel_connect(sock, xs_addr(xprt), xprt->addrlen, O_NONBLOCK);
	switch (ret) {
	case 0:
		xs_set_srcport(transport, sock);
		/* fall through */
	case -EINPROGRESS:
		/* SYN_SENT! */
		if (xprt->reestablish_timeout < XS_TCP_INIT_REEST_TO)
			xprt->reestablish_timeout = XS_TCP_INIT_REEST_TO;
		break;
	case -EADDRNOTAVAIL:
		/* Source port number is unavailable. Try a new one! */
		transport->srcport = 0;
	}
out:
	return ret;
}

/**
 * xs_tcp_setup_socket - create a TCP socket and connect to a remote endpoint
 * @work: queued work item
 *
 * Invoked by a work queue tasklet.
 */
static void xs_tcp_setup_socket(struct work_struct *work)
{
	struct sock_xprt *transport =
		container_of(work, struct sock_xprt, connect_worker.work);
	struct socket *sock = transport->sock;
	struct rpc_xprt *xprt = &transport->xprt;
	int status = -EIO;

	if (!sock) {
		sock = xs_create_sock(xprt, transport,
				xs_addr(xprt)->sa_family, SOCK_STREAM,
				IPPROTO_TCP, true);
		if (IS_ERR(sock)) {
			status = PTR_ERR(sock);
			goto out;
		}
	}

	dprintk("RPC:       worker connecting xprt %p via %s to "
				"%s (port %s)\n", xprt,
			xprt->address_strings[RPC_DISPLAY_PROTO],
			xprt->address_strings[RPC_DISPLAY_ADDR],
			xprt->address_strings[RPC_DISPLAY_PORT]);

	status = xs_tcp_finish_connecting(xprt, sock);
	trace_rpc_socket_connect(xprt, sock, status);
	dprintk("RPC:       %p connect status %d connected %d sock state %d\n",
			xprt, -status, xprt_connected(xprt),
			sock->sk->sk_state);
	switch (status) {
	default:
		printk("%s: connect returned unhandled error %d\n",
			__func__, status);
		/* fall through */
	case -EADDRNOTAVAIL:
		/* We're probably in TIME_WAIT. Get rid of existing socket,
		 * and retry
		 */
		xs_tcp_force_close(xprt);
		break;
	case 0:
	case -EINPROGRESS:
	case -EALREADY:
		xprt_unlock_connect(xprt, transport);
		return;
	case -EINVAL:
		/* Happens, for instance, if the user specified a link
		 * local IPv6 address without a scope-id.
		 */
	case -ECONNREFUSED:
	case -ECONNRESET:
	case -ENETDOWN:
	case -ENETUNREACH:
	case -EHOSTUNREACH:
	case -EADDRINUSE:
	case -ENOBUFS:
		/*
		 * xs_tcp_force_close() wakes tasks with -EIO.
		 * We need to wake them first to ensure the
		 * correct error code.
		 */
		xprt_wake_pending_tasks(xprt, status);
		xs_tcp_force_close(xprt);
		goto out;
	}
	status = -EAGAIN;
out:
	xprt_clear_connecting(xprt);
	xprt_unlock_connect(xprt, transport);
	xprt_wake_pending_tasks(xprt, status);
}

static unsigned long xs_reconnect_delay(const struct rpc_xprt *xprt)
{
	unsigned long start, now = jiffies;

	start = xprt->stat.connect_start + xprt->reestablish_timeout;
	if (time_after(start, now))
		return start - now;
	return 0;
}

static void xs_reconnect_backoff(struct rpc_xprt *xprt)
{
	xprt->reestablish_timeout <<= 1;
	if (xprt->reestablish_timeout > xprt->max_reconnect_timeout)
		xprt->reestablish_timeout = xprt->max_reconnect_timeout;
	if (xprt->reestablish_timeout < XS_TCP_INIT_REEST_TO)
		xprt->reestablish_timeout = XS_TCP_INIT_REEST_TO;
}

/**
 * xs_connect - connect a socket to a remote endpoint
 * @xprt: pointer to transport structure
 * @task: address of RPC task that manages state of connect request
 *
 * TCP: If the remote end dropped the connection, delay reconnecting.
 *
 * UDP socket connects are synchronous, but we use a work queue anyway
 * to guarantee that even unprivileged user processes can set up a
 * socket on a privileged port.
 *
 * If a UDP socket connect fails, the delay behavior here prevents
 * retry floods (hard mounts).
 */
static void xs_connect(struct rpc_xprt *xprt, struct rpc_task *task)
{
	struct sock_xprt *transport = container_of(xprt, struct sock_xprt, xprt);
	unsigned long delay = 0;

	WARN_ON_ONCE(!xprt_lock_connect(xprt, task, transport));

	if (transport->sock != NULL) {
		dprintk("RPC:       xs_connect delayed xprt %p for %lu "
				"seconds\n",
				xprt, xprt->reestablish_timeout / HZ);

		/* Start by resetting any existing state */
		xs_reset_transport(transport);

		delay = xs_reconnect_delay(xprt);
		xs_reconnect_backoff(xprt);

	} else
		dprintk("RPC:       xs_connect scheduled xprt %p\n", xprt);

	queue_delayed_work(xprtiod_workqueue,
			&transport->connect_worker,
			delay);
}

/**
 * xs_local_print_stats - display AF_LOCAL socket-specifc stats
 * @xprt: rpc_xprt struct containing statistics
 * @seq: output file
 *
 */
static void xs_local_print_stats(struct rpc_xprt *xprt, struct seq_file *seq)
{
	long idle_time = 0;

	if (xprt_connected(xprt))
		idle_time = (long)(jiffies - xprt->last_used) / HZ;

	seq_printf(seq, "\txprt:\tlocal %lu %lu %lu %ld %lu %lu %lu "
			"%llu %llu %lu %llu %llu\n",
			xprt->stat.bind_count,
			xprt->stat.connect_count,
			xprt->stat.connect_time / HZ,
			idle_time,
			xprt->stat.sends,
			xprt->stat.recvs,
			xprt->stat.bad_xids,
			xprt->stat.req_u,
			xprt->stat.bklog_u,
			xprt->stat.max_slots,
			xprt->stat.sending_u,
			xprt->stat.pending_u);
}

/**
 * xs_udp_print_stats - display UDP socket-specifc stats
 * @xprt: rpc_xprt struct containing statistics
 * @seq: output file
 *
 */
static void xs_udp_print_stats(struct rpc_xprt *xprt, struct seq_file *seq)
{
	struct sock_xprt *transport = container_of(xprt, struct sock_xprt, xprt);

	seq_printf(seq, "\txprt:\tudp %u %lu %lu %lu %lu %llu %llu "
			"%lu %llu %llu\n",
			transport->srcport,
			xprt->stat.bind_count,
			xprt->stat.sends,
			xprt->stat.recvs,
			xprt->stat.bad_xids,
			xprt->stat.req_u,
			xprt->stat.bklog_u,
			xprt->stat.max_slots,
			xprt->stat.sending_u,
			xprt->stat.pending_u);
}

/**
 * xs_tcp_print_stats - display TCP socket-specifc stats
 * @xprt: rpc_xprt struct containing statistics
 * @seq: output file
 *
 */
static void xs_tcp_print_stats(struct rpc_xprt *xprt, struct seq_file *seq)
{
	struct sock_xprt *transport = container_of(xprt, struct sock_xprt, xprt);
	long idle_time = 0;

	if (xprt_connected(xprt))
		idle_time = (long)(jiffies - xprt->last_used) / HZ;

	seq_printf(seq, "\txprt:\ttcp %u %lu %lu %lu %ld %lu %lu %lu "
			"%llu %llu %lu %llu %llu\n",
			transport->srcport,
			xprt->stat.bind_count,
			xprt->stat.connect_count,
			xprt->stat.connect_time / HZ,
			idle_time,
			xprt->stat.sends,
			xprt->stat.recvs,
			xprt->stat.bad_xids,
			xprt->stat.req_u,
			xprt->stat.bklog_u,
			xprt->stat.max_slots,
			xprt->stat.sending_u,
			xprt->stat.pending_u);
}

/*
 * Allocate a bunch of pages for a scratch buffer for the rpc code. The reason
 * we allocate pages instead doing a kmalloc like rpc_malloc is because we want
 * to use the server side send routines.
 */
static int bc_malloc(struct rpc_task *task)
{
	struct rpc_rqst *rqst = task->tk_rqstp;
	size_t size = rqst->rq_callsize;
	struct page *page;
	struct rpc_buffer *buf;

	if (size > PAGE_SIZE - sizeof(struct rpc_buffer)) {
		WARN_ONCE(1, "xprtsock: large bc buffer request (size %zu)\n",
			  size);
		return -EINVAL;
	}

	page = alloc_page(GFP_KERNEL);
	if (!page)
		return -ENOMEM;

	buf = page_address(page);
	buf->len = PAGE_SIZE;

	rqst->rq_buffer = buf->data;
	rqst->rq_rbuffer = (char *)rqst->rq_buffer + rqst->rq_callsize;
	return 0;
}

/*
 * Free the space allocated in the bc_alloc routine
 */
static void bc_free(struct rpc_task *task)
{
	void *buffer = task->tk_rqstp->rq_buffer;
	struct rpc_buffer *buf;

	buf = container_of(buffer, struct rpc_buffer, data);
	free_page((unsigned long)buf);
}

/*
 * Use the svc_sock to send the callback. Must be called with svsk->sk_mutex
 * held. Borrows heavily from svc_tcp_sendto and xs_tcp_send_request.
 */
static int bc_sendto(struct rpc_rqst *req)
{
	int len;
	struct xdr_buf *xbufp = &req->rq_snd_buf;
	struct sock_xprt *transport =
			container_of(req->rq_xprt, struct sock_xprt, xprt);
	unsigned long headoff;
	unsigned long tailoff;
	struct page *tailpage;
	struct msghdr msg = {
		.msg_flags	= MSG_MORE
	};
	rpc_fraghdr marker = cpu_to_be32(RPC_LAST_STREAM_FRAGMENT |
					 (u32)xbufp->len);
	struct kvec iov = {
		.iov_base	= &marker,
		.iov_len	= sizeof(marker),
	};

	len = kernel_sendmsg(transport->sock, &msg, &iov, 1, iov.iov_len);
	if (len != iov.iov_len)
		return -EAGAIN;

	tailpage = NULL;
	if (xbufp->tail[0].iov_len)
		tailpage = virt_to_page(xbufp->tail[0].iov_base);
	tailoff = (unsigned long)xbufp->tail[0].iov_base & ~PAGE_MASK;
	headoff = (unsigned long)xbufp->head[0].iov_base & ~PAGE_MASK;
	len = svc_send_common(transport->sock, xbufp,
			      virt_to_page(xbufp->head[0].iov_base), headoff,
			      tailpage, tailoff);
	if (len != xbufp->len)
		return -EAGAIN;
	return len;
}

/*
 * The send routine. Borrows from svc_send
 */
static int bc_send_request(struct rpc_rqst *req)
{
	struct svc_xprt	*xprt;
	int len;

	dprintk("sending request with xid: %08x\n", ntohl(req->rq_xid));
	/*
	 * Get the server socket associated with this callback xprt
	 */
	xprt = req->rq_xprt->bc_xprt;

	/*
	 * Grab the mutex to serialize data as the connection is shared
	 * with the fore channel
	 */
	mutex_lock(&xprt->xpt_mutex);
	if (test_bit(XPT_DEAD, &xprt->xpt_flags))
		len = -ENOTCONN;
	else
		len = bc_sendto(req);
	mutex_unlock(&xprt->xpt_mutex);

	if (len > 0)
		len = 0;

	return len;
}

/*
 * The close routine. Since this is client initiated, we do nothing
 */

static void bc_close(struct rpc_xprt *xprt)
{
}

/*
 * The xprt destroy routine. Again, because this connection is client
 * initiated, we do nothing
 */

static void bc_destroy(struct rpc_xprt *xprt)
{
	dprintk("RPC:       bc_destroy xprt %p\n", xprt);

	xs_xprt_free(xprt);
	module_put(THIS_MODULE);
}

static const struct rpc_xprt_ops xs_local_ops = {
	.reserve_xprt		= xprt_reserve_xprt,
	.release_xprt		= xprt_release_xprt,
	.alloc_slot		= xprt_alloc_slot,
	.free_slot		= xprt_free_slot,
	.rpcbind		= xs_local_rpcbind,
	.set_port		= xs_local_set_port,
	.connect		= xs_local_connect,
	.buf_alloc		= rpc_malloc,
	.buf_free		= rpc_free,
	.prepare_request	= xs_stream_prepare_request,
	.send_request		= xs_local_send_request,
	.wait_for_reply_request	= xprt_wait_for_reply_request_def,
	.close			= xs_close,
	.destroy		= xs_destroy,
	.print_stats		= xs_local_print_stats,
	.enable_swap		= xs_enable_swap,
	.disable_swap		= xs_disable_swap,
};

static const struct rpc_xprt_ops xs_udp_ops = {
	.set_buffer_size	= xs_udp_set_buffer_size,
	.reserve_xprt		= xprt_reserve_xprt_cong,
	.release_xprt		= xprt_release_xprt_cong,
	.alloc_slot		= xprt_alloc_slot,
	.free_slot		= xprt_free_slot,
	.rpcbind		= rpcb_getport_async,
	.set_port		= xs_set_port,
	.connect		= xs_connect,
	.buf_alloc		= rpc_malloc,
	.buf_free		= rpc_free,
	.send_request		= xs_udp_send_request,
	.wait_for_reply_request	= xprt_wait_for_reply_request_rtt,
	.timer			= xs_udp_timer,
	.release_request	= xprt_release_rqst_cong,
	.close			= xs_close,
	.destroy		= xs_destroy,
	.print_stats		= xs_udp_print_stats,
	.enable_swap		= xs_enable_swap,
	.disable_swap		= xs_disable_swap,
	.inject_disconnect	= xs_inject_disconnect,
};

static const struct rpc_xprt_ops xs_tcp_ops = {
	.reserve_xprt		= xprt_reserve_xprt,
	.release_xprt		= xprt_release_xprt,
	.alloc_slot		= xprt_alloc_slot,
	.free_slot		= xprt_free_slot,
	.rpcbind		= rpcb_getport_async,
	.set_port		= xs_set_port,
	.connect		= xs_connect,
	.buf_alloc		= rpc_malloc,
	.buf_free		= rpc_free,
	.prepare_request	= xs_stream_prepare_request,
	.send_request		= xs_tcp_send_request,
	.wait_for_reply_request	= xprt_wait_for_reply_request_def,
	.close			= xs_tcp_shutdown,
	.destroy		= xs_destroy,
	.set_connect_timeout	= xs_tcp_set_connect_timeout,
	.print_stats		= xs_tcp_print_stats,
	.enable_swap		= xs_enable_swap,
	.disable_swap		= xs_disable_swap,
	.inject_disconnect	= xs_inject_disconnect,
#ifdef CONFIG_SUNRPC_BACKCHANNEL
	.bc_setup		= xprt_setup_bc,
	.bc_maxpayload		= xs_tcp_bc_maxpayload,
	.bc_free_rqst		= xprt_free_bc_rqst,
	.bc_destroy		= xprt_destroy_bc,
#endif
};

/*
 * The rpc_xprt_ops for the server backchannel
 */

static const struct rpc_xprt_ops bc_tcp_ops = {
	.reserve_xprt		= xprt_reserve_xprt,
	.release_xprt		= xprt_release_xprt,
	.alloc_slot		= xprt_alloc_slot,
	.free_slot		= xprt_free_slot,
	.buf_alloc		= bc_malloc,
	.buf_free		= bc_free,
	.send_request		= bc_send_request,
	.wait_for_reply_request	= xprt_wait_for_reply_request_def,
	.close			= bc_close,
	.destroy		= bc_destroy,
	.print_stats		= xs_tcp_print_stats,
	.enable_swap		= xs_enable_swap,
	.disable_swap		= xs_disable_swap,
	.inject_disconnect	= xs_inject_disconnect,
};

static int xs_init_anyaddr(const int family, struct sockaddr *sap)
{
	static const struct sockaddr_in sin = {
		.sin_family		= AF_INET,
		.sin_addr.s_addr	= htonl(INADDR_ANY),
	};
	static const struct sockaddr_in6 sin6 = {
		.sin6_family		= AF_INET6,
		.sin6_addr		= IN6ADDR_ANY_INIT,
	};

	switch (family) {
	case AF_LOCAL:
		break;
	case AF_INET:
		memcpy(sap, &sin, sizeof(sin));
		break;
	case AF_INET6:
		memcpy(sap, &sin6, sizeof(sin6));
		break;
	default:
		dprintk("RPC:       %s: Bad address family\n", __func__);
		return -EAFNOSUPPORT;
	}
	return 0;
}

static struct rpc_xprt *xs_setup_xprt(struct xprt_create *args,
				      unsigned int slot_table_size,
				      unsigned int max_slot_table_size)
{
	struct rpc_xprt *xprt;
	struct sock_xprt *new;

	if (args->addrlen > sizeof(xprt->addr)) {
		dprintk("RPC:       xs_setup_xprt: address too large\n");
		return ERR_PTR(-EBADF);
	}

	xprt = xprt_alloc(args->net, sizeof(*new), slot_table_size,
			max_slot_table_size);
	if (xprt == NULL) {
		dprintk("RPC:       xs_setup_xprt: couldn't allocate "
				"rpc_xprt\n");
		return ERR_PTR(-ENOMEM);
	}

	new = container_of(xprt, struct sock_xprt, xprt);
	mutex_init(&new->recv_mutex);
	memcpy(&xprt->addr, args->dstaddr, args->addrlen);
	xprt->addrlen = args->addrlen;
	if (args->srcaddr)
		memcpy(&new->srcaddr, args->srcaddr, args->addrlen);
	else {
		int err;
		err = xs_init_anyaddr(args->dstaddr->sa_family,
					(struct sockaddr *)&new->srcaddr);
		if (err != 0) {
			xprt_free(xprt);
			return ERR_PTR(err);
		}
	}

	return xprt;
}

static const struct rpc_timeout xs_local_default_timeout = {
	.to_initval = 10 * HZ,
	.to_maxval = 10 * HZ,
	.to_retries = 2,
};

/**
 * xs_setup_local - Set up transport to use an AF_LOCAL socket
 * @args: rpc transport creation arguments
 *
 * AF_LOCAL is a "tpi_cots_ord" transport, just like TCP
 */
static struct rpc_xprt *xs_setup_local(struct xprt_create *args)
{
	struct sockaddr_un *sun = (struct sockaddr_un *)args->dstaddr;
	struct sock_xprt *transport;
	struct rpc_xprt *xprt;
	struct rpc_xprt *ret;

	xprt = xs_setup_xprt(args, xprt_tcp_slot_table_entries,
			xprt_max_tcp_slot_table_entries);
	if (IS_ERR(xprt))
		return xprt;
	transport = container_of(xprt, struct sock_xprt, xprt);

	xprt->prot = 0;
	xprt->max_payload = RPC_MAX_FRAGMENT_SIZE;

	xprt->bind_timeout = XS_BIND_TO;
	xprt->reestablish_timeout = XS_TCP_INIT_REEST_TO;
	xprt->idle_timeout = XS_IDLE_DISC_TO;

	xprt->ops = &xs_local_ops;
	xprt->timeout = &xs_local_default_timeout;

	INIT_WORK(&transport->recv_worker, xs_stream_data_receive_workfn);
	INIT_DELAYED_WORK(&transport->connect_worker, xs_dummy_setup_socket);

	switch (sun->sun_family) {
	case AF_LOCAL:
		if (sun->sun_path[0] != '/') {
			dprintk("RPC:       bad AF_LOCAL address: %s\n",
					sun->sun_path);
			ret = ERR_PTR(-EINVAL);
			goto out_err;
		}
		xprt_set_bound(xprt);
		xs_format_peer_addresses(xprt, "local", RPCBIND_NETID_LOCAL);
		ret = ERR_PTR(xs_local_setup_socket(transport));
		if (ret)
			goto out_err;
		break;
	default:
		ret = ERR_PTR(-EAFNOSUPPORT);
		goto out_err;
	}

	dprintk("RPC:       set up xprt to %s via AF_LOCAL\n",
			xprt->address_strings[RPC_DISPLAY_ADDR]);

	if (try_module_get(THIS_MODULE))
		return xprt;
	ret = ERR_PTR(-EINVAL);
out_err:
	xs_xprt_free(xprt);
	return ret;
}

static const struct rpc_timeout xs_udp_default_timeout = {
	.to_initval = 5 * HZ,
	.to_maxval = 30 * HZ,
	.to_increment = 5 * HZ,
	.to_retries = 5,
};

/**
 * xs_setup_udp - Set up transport to use a UDP socket
 * @args: rpc transport creation arguments
 *
 */
static struct rpc_xprt *xs_setup_udp(struct xprt_create *args)
{
	struct sockaddr *addr = args->dstaddr;
	struct rpc_xprt *xprt;
	struct sock_xprt *transport;
	struct rpc_xprt *ret;

	xprt = xs_setup_xprt(args, xprt_udp_slot_table_entries,
			xprt_udp_slot_table_entries);
	if (IS_ERR(xprt))
		return xprt;
	transport = container_of(xprt, struct sock_xprt, xprt);

	xprt->prot = IPPROTO_UDP;
	/* XXX: header size can vary due to auth type, IPv6, etc. */
	xprt->max_payload = (1U << 16) - (MAX_HEADER << 3);

	xprt->bind_timeout = XS_BIND_TO;
	xprt->reestablish_timeout = XS_UDP_REEST_TO;
	xprt->idle_timeout = XS_IDLE_DISC_TO;

	xprt->ops = &xs_udp_ops;

	xprt->timeout = &xs_udp_default_timeout;

	INIT_WORK(&transport->recv_worker, xs_udp_data_receive_workfn);
	INIT_DELAYED_WORK(&transport->connect_worker, xs_udp_setup_socket);

	switch (addr->sa_family) {
	case AF_INET:
		if (((struct sockaddr_in *)addr)->sin_port != htons(0))
			xprt_set_bound(xprt);

		xs_format_peer_addresses(xprt, "udp", RPCBIND_NETID_UDP);
		break;
	case AF_INET6:
		if (((struct sockaddr_in6 *)addr)->sin6_port != htons(0))
			xprt_set_bound(xprt);

		xs_format_peer_addresses(xprt, "udp", RPCBIND_NETID_UDP6);
		break;
	default:
		ret = ERR_PTR(-EAFNOSUPPORT);
		goto out_err;
	}

	if (xprt_bound(xprt))
		dprintk("RPC:       set up xprt to %s (port %s) via %s\n",
				xprt->address_strings[RPC_DISPLAY_ADDR],
				xprt->address_strings[RPC_DISPLAY_PORT],
				xprt->address_strings[RPC_DISPLAY_PROTO]);
	else
		dprintk("RPC:       set up xprt to %s (autobind) via %s\n",
				xprt->address_strings[RPC_DISPLAY_ADDR],
				xprt->address_strings[RPC_DISPLAY_PROTO]);

	if (try_module_get(THIS_MODULE))
		return xprt;
	ret = ERR_PTR(-EINVAL);
out_err:
	xs_xprt_free(xprt);
	return ret;
}

static const struct rpc_timeout xs_tcp_default_timeout = {
	.to_initval = 60 * HZ,
	.to_maxval = 60 * HZ,
	.to_retries = 2,
};

/**
 * xs_setup_tcp - Set up transport to use a TCP socket
 * @args: rpc transport creation arguments
 *
 */
static struct rpc_xprt *xs_setup_tcp(struct xprt_create *args)
{
	struct sockaddr *addr = args->dstaddr;
	struct rpc_xprt *xprt;
	struct sock_xprt *transport;
	struct rpc_xprt *ret;
	unsigned int max_slot_table_size = xprt_max_tcp_slot_table_entries;

	if (args->flags & XPRT_CREATE_INFINITE_SLOTS)
		max_slot_table_size = RPC_MAX_SLOT_TABLE_LIMIT;

	xprt = xs_setup_xprt(args, xprt_tcp_slot_table_entries,
			max_slot_table_size);
	if (IS_ERR(xprt))
		return xprt;
	transport = container_of(xprt, struct sock_xprt, xprt);

	xprt->prot = IPPROTO_TCP;
	xprt->max_payload = RPC_MAX_FRAGMENT_SIZE;

	xprt->bind_timeout = XS_BIND_TO;
	xprt->reestablish_timeout = XS_TCP_INIT_REEST_TO;
	xprt->idle_timeout = XS_IDLE_DISC_TO;

	xprt->ops = &xs_tcp_ops;
	xprt->timeout = &xs_tcp_default_timeout;

	xprt->max_reconnect_timeout = xprt->timeout->to_maxval;
	xprt->connect_timeout = xprt->timeout->to_initval *
		(xprt->timeout->to_retries + 1);

	INIT_WORK(&transport->recv_worker, xs_stream_data_receive_workfn);
	INIT_DELAYED_WORK(&transport->connect_worker, xs_tcp_setup_socket);

	switch (addr->sa_family) {
	case AF_INET:
		if (((struct sockaddr_in *)addr)->sin_port != htons(0))
			xprt_set_bound(xprt);

		xs_format_peer_addresses(xprt, "tcp", RPCBIND_NETID_TCP);
		break;
	case AF_INET6:
		if (((struct sockaddr_in6 *)addr)->sin6_port != htons(0))
			xprt_set_bound(xprt);

		xs_format_peer_addresses(xprt, "tcp", RPCBIND_NETID_TCP6);
		break;
	default:
		ret = ERR_PTR(-EAFNOSUPPORT);
		goto out_err;
	}

	if (xprt_bound(xprt))
		dprintk("RPC:       set up xprt to %s (port %s) via %s\n",
				xprt->address_strings[RPC_DISPLAY_ADDR],
				xprt->address_strings[RPC_DISPLAY_PORT],
				xprt->address_strings[RPC_DISPLAY_PROTO]);
	else
		dprintk("RPC:       set up xprt to %s (autobind) via %s\n",
				xprt->address_strings[RPC_DISPLAY_ADDR],
				xprt->address_strings[RPC_DISPLAY_PROTO]);

	if (try_module_get(THIS_MODULE))
		return xprt;
	ret = ERR_PTR(-EINVAL);
out_err:
	xs_xprt_free(xprt);
	return ret;
}

/**
 * xs_setup_bc_tcp - Set up transport to use a TCP backchannel socket
 * @args: rpc transport creation arguments
 *
 */
static struct rpc_xprt *xs_setup_bc_tcp(struct xprt_create *args)
{
	struct sockaddr *addr = args->dstaddr;
	struct rpc_xprt *xprt;
	struct sock_xprt *transport;
	struct svc_sock *bc_sock;
	struct rpc_xprt *ret;

	xprt = xs_setup_xprt(args, xprt_tcp_slot_table_entries,
			xprt_tcp_slot_table_entries);
	if (IS_ERR(xprt))
		return xprt;
	transport = container_of(xprt, struct sock_xprt, xprt);

	xprt->prot = IPPROTO_TCP;
	xprt->max_payload = RPC_MAX_FRAGMENT_SIZE;
	xprt->timeout = &xs_tcp_default_timeout;

	/* backchannel */
	xprt_set_bound(xprt);
	xprt->bind_timeout = 0;
	xprt->reestablish_timeout = 0;
	xprt->idle_timeout = 0;

	xprt->ops = &bc_tcp_ops;

	switch (addr->sa_family) {
	case AF_INET:
		xs_format_peer_addresses(xprt, "tcp",
					 RPCBIND_NETID_TCP);
		break;
	case AF_INET6:
		xs_format_peer_addresses(xprt, "tcp",
				   RPCBIND_NETID_TCP6);
		break;
	default:
		ret = ERR_PTR(-EAFNOSUPPORT);
		goto out_err;
	}

	dprintk("RPC:       set up xprt to %s (port %s) via %s\n",
			xprt->address_strings[RPC_DISPLAY_ADDR],
			xprt->address_strings[RPC_DISPLAY_PORT],
			xprt->address_strings[RPC_DISPLAY_PROTO]);

	/*
	 * Once we've associated a backchannel xprt with a connection,
	 * we want to keep it around as long as the connection lasts,
	 * in case we need to start using it for a backchannel again;
	 * this reference won't be dropped until bc_xprt is destroyed.
	 */
	xprt_get(xprt);
	args->bc_xprt->xpt_bc_xprt = xprt;
	xprt->bc_xprt = args->bc_xprt;
	bc_sock = container_of(args->bc_xprt, struct svc_sock, sk_xprt);
	transport->sock = bc_sock->sk_sock;
	transport->inet = bc_sock->sk_sk;

	/*
	 * Since we don't want connections for the backchannel, we set
	 * the xprt status to connected
	 */
	xprt_set_connected(xprt);

	if (try_module_get(THIS_MODULE))
		return xprt;

	args->bc_xprt->xpt_bc_xprt = NULL;
	args->bc_xprt->xpt_bc_xps = NULL;
	xprt_put(xprt);
	ret = ERR_PTR(-EINVAL);
out_err:
	xs_xprt_free(xprt);
	return ret;
}

static struct xprt_class	xs_local_transport = {
	.list		= LIST_HEAD_INIT(xs_local_transport.list),
	.name		= "named UNIX socket",
	.owner		= THIS_MODULE,
	.ident		= XPRT_TRANSPORT_LOCAL,
	.setup		= xs_setup_local,
};

static struct xprt_class	xs_udp_transport = {
	.list		= LIST_HEAD_INIT(xs_udp_transport.list),
	.name		= "udp",
	.owner		= THIS_MODULE,
	.ident		= XPRT_TRANSPORT_UDP,
	.setup		= xs_setup_udp,
};

static struct xprt_class	xs_tcp_transport = {
	.list		= LIST_HEAD_INIT(xs_tcp_transport.list),
	.name		= "tcp",
	.owner		= THIS_MODULE,
	.ident		= XPRT_TRANSPORT_TCP,
	.setup		= xs_setup_tcp,
};

static struct xprt_class	xs_bc_tcp_transport = {
	.list		= LIST_HEAD_INIT(xs_bc_tcp_transport.list),
	.name		= "tcp NFSv4.1 backchannel",
	.owner		= THIS_MODULE,
	.ident		= XPRT_TRANSPORT_BC_TCP,
	.setup		= xs_setup_bc_tcp,
};

/**
 * init_socket_xprt - set up xprtsock's sysctls, register with RPC client
 *
 */
int init_socket_xprt(void)
{
	if (!sunrpc_table_header)
		sunrpc_table_header = register_sysctl_table(sunrpc_table);

	xprt_register_transport(&xs_local_transport);
	xprt_register_transport(&xs_udp_transport);
	xprt_register_transport(&xs_tcp_transport);
	xprt_register_transport(&xs_bc_tcp_transport);

	return 0;
}

/**
 * cleanup_socket_xprt - remove xprtsock's sysctls, unregister
 *
 */
void cleanup_socket_xprt(void)
{
	if (sunrpc_table_header) {
		unregister_sysctl_table(sunrpc_table_header);
		sunrpc_table_header = NULL;
	}

	xprt_unregister_transport(&xs_local_transport);
	xprt_unregister_transport(&xs_udp_transport);
	xprt_unregister_transport(&xs_tcp_transport);
	xprt_unregister_transport(&xs_bc_tcp_transport);
}

static int param_set_uint_minmax(const char *val,
		const struct kernel_param *kp,
		unsigned int min, unsigned int max)
{
	unsigned int num;
	int ret;

	if (!val)
		return -EINVAL;
	ret = kstrtouint(val, 0, &num);
	if (ret)
		return ret;
	if (num < min || num > max)
		return -EINVAL;
	*((unsigned int *)kp->arg) = num;
	return 0;
}

static int param_set_portnr(const char *val, const struct kernel_param *kp)
{
	return param_set_uint_minmax(val, kp,
			RPC_MIN_RESVPORT,
			RPC_MAX_RESVPORT);
}

static const struct kernel_param_ops param_ops_portnr = {
	.set = param_set_portnr,
	.get = param_get_uint,
};

#define param_check_portnr(name, p) \
	__param_check(name, p, unsigned int);

module_param_named(min_resvport, xprt_min_resvport, portnr, 0644);
module_param_named(max_resvport, xprt_max_resvport, portnr, 0644);

static int param_set_slot_table_size(const char *val,
				     const struct kernel_param *kp)
{
	return param_set_uint_minmax(val, kp,
			RPC_MIN_SLOT_TABLE,
			RPC_MAX_SLOT_TABLE);
}

static const struct kernel_param_ops param_ops_slot_table_size = {
	.set = param_set_slot_table_size,
	.get = param_get_uint,
};

#define param_check_slot_table_size(name, p) \
	__param_check(name, p, unsigned int);

static int param_set_max_slot_table_size(const char *val,
				     const struct kernel_param *kp)
{
	return param_set_uint_minmax(val, kp,
			RPC_MIN_SLOT_TABLE,
			RPC_MAX_SLOT_TABLE_LIMIT);
}

static const struct kernel_param_ops param_ops_max_slot_table_size = {
	.set = param_set_max_slot_table_size,
	.get = param_get_uint,
};

#define param_check_max_slot_table_size(name, p) \
	__param_check(name, p, unsigned int);

module_param_named(tcp_slot_table_entries, xprt_tcp_slot_table_entries,
		   slot_table_size, 0644);
module_param_named(tcp_max_slot_table_entries, xprt_max_tcp_slot_table_entries,
		   max_slot_table_size, 0644);
module_param_named(udp_slot_table_entries, xprt_udp_slot_table_entries,
		   slot_table_size, 0644);<|MERGE_RESOLUTION|>--- conflicted
+++ resolved
@@ -966,13 +966,7 @@
 
 	req->rq_xtime = ktime_get();
 	status = xs_sendpages(transport->sock, NULL, 0, xdr,
-<<<<<<< HEAD
-			      transport->xmit.offset,
-			      xs_stream_record_marker(xdr),
-			      &sent);
-=======
 			      transport->xmit.offset, rm, &sent);
->>>>>>> 0ecfebd2
 	dprintk("RPC:       %s(%u) = %d\n",
 			__func__, xdr->len - transport->xmit.offset, status);
 
@@ -1103,11 +1097,8 @@
 	struct rpc_xprt *xprt = req->rq_xprt;
 	struct sock_xprt *transport = container_of(xprt, struct sock_xprt, xprt);
 	struct xdr_buf *xdr = &req->rq_snd_buf;
-<<<<<<< HEAD
-=======
 	rpc_fraghdr rm = xs_stream_record_marker(xdr);
 	unsigned int msglen = rm ? req->rq_slen + sizeof(rm) : req->rq_slen;
->>>>>>> 0ecfebd2
 	bool vm_wait = false;
 	int status;
 	int sent;
@@ -1133,13 +1124,7 @@
 	while (1) {
 		sent = 0;
 		status = xs_sendpages(transport->sock, NULL, 0, xdr,
-<<<<<<< HEAD
-				      transport->xmit.offset,
-				      xs_stream_record_marker(xdr),
-				      &sent);
-=======
 				      transport->xmit.offset, rm, &sent);
->>>>>>> 0ecfebd2
 
 		dprintk("RPC:       xs_tcp_send_request(%u) = %d\n",
 				xdr->len - transport->xmit.offset, status);
