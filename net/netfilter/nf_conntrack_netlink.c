--- conflicted
+++ resolved
@@ -1721,82 +1721,20 @@
 				    bool dying)
 {
 	struct ctnetlink_list_dump_ctx *ctx = (void *)cb->ctx;
-<<<<<<< HEAD
-	struct nf_conn *ct, *last;
-	struct nf_conntrack_tuple_hash *h;
-	struct hlist_nulls_node *n;
-=======
->>>>>>> 88084a3d
 	struct nfgenmsg *nfmsg = nlmsg_data(cb->nlh);
 	u8 l3proto = nfmsg->nfgen_family;
 	int res;
 
-<<<<<<< HEAD
-	if (ctx->done)
-		return 0;
-
-	last = ctx->last;
-
-	for (cpu = ctx->cpu; cpu < nr_cpu_ids; cpu++) {
-		struct ct_pcpu *pcpu;
-=======
 	if (l3proto && nf_ct_l3num(ct) != l3proto)
 		return 0;
 
 	if (ctx->last) {
 		if (ct != ctx->last)
 			return 0;
->>>>>>> 88084a3d
 
 		ctx->last = NULL;
 	}
 
-<<<<<<< HEAD
-		pcpu = per_cpu_ptr(net->ct.pcpu_lists, cpu);
-		spin_lock_bh(&pcpu->lock);
-		list = dying ? &pcpu->dying : &pcpu->unconfirmed;
-restart:
-		hlist_nulls_for_each_entry(h, n, list, hnnode) {
-			ct = nf_ct_tuplehash_to_ctrack(h);
-			if (l3proto && nf_ct_l3num(ct) != l3proto)
-				continue;
-			if (ctx->last) {
-				if (ct != last)
-					continue;
-				ctx->last = NULL;
-			}
-
-			/* We can't dump extension info for the unconfirmed
-			 * list because unconfirmed conntracks can have
-			 * ct->ext reallocated (and thus freed).
-			 *
-			 * In the dying list case ct->ext can't be free'd
-			 * until after we drop pcpu->lock.
-			 */
-			res = ctnetlink_fill_info(skb, NETLINK_CB(cb->skb).portid,
-						  cb->nlh->nlmsg_seq,
-						  NFNL_MSG_TYPE(cb->nlh->nlmsg_type),
-						  ct, dying, 0);
-			if (res < 0) {
-				if (!refcount_inc_not_zero(&ct->ct_general.use))
-					continue;
-				ctx->cpu = cpu;
-				ctx->last = ct;
-				spin_unlock_bh(&pcpu->lock);
-				goto out;
-			}
-		}
-		if (ctx->last) {
-			ctx->last = NULL;
-			goto restart;
-		}
-		spin_unlock_bh(&pcpu->lock);
-	}
-	ctx->done = true;
-out:
-	if (last)
-		nf_ct_put(last);
-=======
 	/* We can't dump extension info for the unconfirmed
 	 * list because unconfirmed conntracks can have
 	 * ct->ext reallocated (and thus freed).
@@ -1814,7 +1752,6 @@
 
 		ctx->last = ct;
 	}
->>>>>>> 88084a3d
 
 	return res;
 }
