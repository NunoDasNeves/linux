--- conflicted
+++ resolved
@@ -333,16 +333,10 @@
 	u32 val;
 	int err = 0;
 
-<<<<<<< HEAD
-	is_locked = hw_atl_sem_ram_get(self);
-	if (!is_locked) {
-		err = -ETIME;
-=======
 	err = readx_poll_timeout_atomic(hw_atl_sem_ram_get, self,
 					val, val == 1U,
 					10U, 100000U);
 	if (err < 0)
->>>>>>> 0ecfebd2
 		goto err_exit;
 
 	if (IS_CHIP_FEATURE(REVISION_B1)) {
@@ -356,13 +350,8 @@
 			/* 1000 times by 10us = 10ms */
 			err = readx_poll_timeout_atomic(hw_atl_scrpad12_get,
 							self, val,
-<<<<<<< HEAD
-							(val & 0xF0000000) ==
-							 0x80000000,
-=======
 							(val & 0xF0000000) !=
 							0x80000000,
->>>>>>> 0ecfebd2
 							10U, 10000U);
 		}
 	} else {
