/*
 * This file is part of wl1271
 *
 * Copyright (C) 2008-2010 Nokia Corporation
 *
 * Contact: Luciano Coelho <luciano.coelho@nokia.com>
 *
 * This program is free software; you can redistribute it and/or
 * modify it under the terms of the GNU General Public License
 * version 2 as published by the Free Software Foundation.
 *
 * This program is distributed in the hope that it will be useful, but
 * WITHOUT ANY WARRANTY; without even the implied warranty of
 * MERCHANTABILITY or FITNESS FOR A PARTICULAR PURPOSE.  See the GNU
 * General Public License for more details.
 *
 * You should have received a copy of the GNU General Public License
 * along with this program; if not, write to the Free Software
 * Foundation, Inc., 51 Franklin St, Fifth Floor, Boston, MA
 * 02110-1301 USA
 *
 */

#include <linux/slab.h>
#include <linux/wl12xx.h>
#include <linux/export.h>

#include "debug.h"
#include "acx.h"
#include "boot.h"
#include "io.h"
#include "event.h"
#include "rx.h"
#include "hw_ops.h"

static int wl1271_boot_set_ecpu_ctrl(struct wl1271 *wl, u32 flag)
{
	u32 cpu_ctrl;
	int ret;

	/* 10.5.0 run the firmware (I) */
	ret = wlcore_read_reg(wl, REG_ECPU_CONTROL, &cpu_ctrl);
	if (ret < 0)
		goto out;

	/* 10.5.1 run the firmware (II) */
	cpu_ctrl |= flag;
	ret = wlcore_write_reg(wl, REG_ECPU_CONTROL, cpu_ctrl);

out:
	return ret;
}

static int wlcore_boot_parse_fw_ver(struct wl1271 *wl,
				    struct wl1271_static_data *static_data)
{
	int ret;

	strncpy(wl->chip.fw_ver_str, static_data->fw_version,
		sizeof(wl->chip.fw_ver_str));

	/* make sure the string is NULL-terminated */
	wl->chip.fw_ver_str[sizeof(wl->chip.fw_ver_str) - 1] = '\0';

	ret = sscanf(wl->chip.fw_ver_str + 4, "%u.%u.%u.%u.%u",
		     &wl->chip.fw_ver[0], &wl->chip.fw_ver[1],
		     &wl->chip.fw_ver[2], &wl->chip.fw_ver[3],
		     &wl->chip.fw_ver[4]);

	if (ret != 5) {
		wl1271_warning("fw version incorrect value");
		memset(wl->chip.fw_ver, 0, sizeof(wl->chip.fw_ver));
		ret = -EINVAL;
		goto out;
	}

	ret = wlcore_identify_fw(wl);
	if (ret < 0)
		goto out;
out:
	return ret;
<<<<<<< HEAD
=======
}

static int wlcore_validate_fw_ver(struct wl1271 *wl)
{
	unsigned int *fw_ver = wl->chip.fw_ver;
	unsigned int *min_ver = wl->min_fw_ver;

	/* the chip must be exactly equal */
	if (min_ver[FW_VER_CHIP] != fw_ver[FW_VER_CHIP])
		goto fail;

	/* always check the next digit if all previous ones are equal */

	if (min_ver[FW_VER_IF_TYPE] < fw_ver[FW_VER_IF_TYPE])
		goto out;
	else if (min_ver[FW_VER_IF_TYPE] > fw_ver[FW_VER_IF_TYPE])
		goto fail;

	if (min_ver[FW_VER_MAJOR] < fw_ver[FW_VER_MAJOR])
		goto out;
	else if (min_ver[FW_VER_MAJOR] > fw_ver[FW_VER_MAJOR])
		goto fail;

	if (min_ver[FW_VER_SUBTYPE] < fw_ver[FW_VER_SUBTYPE])
		goto out;
	else if (min_ver[FW_VER_SUBTYPE] > fw_ver[FW_VER_SUBTYPE])
		goto fail;

	if (min_ver[FW_VER_MINOR] < fw_ver[FW_VER_MINOR])
		goto out;
	else if (min_ver[FW_VER_MINOR] > fw_ver[FW_VER_MINOR])
		goto fail;

out:
	return 0;

fail:
	wl1271_error("Your WiFi FW version (%u.%u.%u.%u.%u) is outdated.\n"
		     "Please use at least FW %u.%u.%u.%u.%u.\n"
		     "You can get more information at:\n"
		     "http://wireless.kernel.org/en/users/Drivers/wl12xx",
		     fw_ver[FW_VER_CHIP], fw_ver[FW_VER_IF_TYPE],
		     fw_ver[FW_VER_MAJOR], fw_ver[FW_VER_SUBTYPE],
		     fw_ver[FW_VER_MINOR], min_ver[FW_VER_CHIP],
		     min_ver[FW_VER_IF_TYPE], min_ver[FW_VER_MAJOR],
		     min_ver[FW_VER_SUBTYPE], min_ver[FW_VER_MINOR]);
	return -EINVAL;
>>>>>>> 2f8684ce
}

static int wlcore_boot_static_data(struct wl1271 *wl)
{
	struct wl1271_static_data *static_data;
	size_t len = sizeof(*static_data) + wl->static_data_priv_len;
	int ret;

	static_data = kmalloc(len, GFP_KERNEL);
	if (!static_data) {
		ret = -ENOMEM;
		goto out;
	}

	ret = wlcore_read(wl, wl->cmd_box_addr, static_data, len, false);
	if (ret < 0)
		goto out_free;
<<<<<<< HEAD

	ret = wlcore_boot_parse_fw_ver(wl, static_data);
=======

	ret = wlcore_boot_parse_fw_ver(wl, static_data);
	if (ret < 0)
		goto out_free;

	ret = wlcore_validate_fw_ver(wl);
>>>>>>> 2f8684ce
	if (ret < 0)
		goto out_free;

	ret = wlcore_handle_static_data(wl, static_data);
	if (ret < 0)
		goto out_free;

out_free:
	kfree(static_data);
out:
	return ret;
}

static int wl1271_boot_upload_firmware_chunk(struct wl1271 *wl, void *buf,
					     size_t fw_data_len, u32 dest)
{
	struct wlcore_partition_set partition;
	int addr, chunk_num, partition_limit;
	u8 *p, *chunk;
	int ret;

	/* whal_FwCtrl_LoadFwImageSm() */

	wl1271_debug(DEBUG_BOOT, "starting firmware upload");

	wl1271_debug(DEBUG_BOOT, "fw_data_len %zd chunk_size %d",
		     fw_data_len, CHUNK_SIZE);

	if ((fw_data_len % 4) != 0) {
		wl1271_error("firmware length not multiple of four");
		return -EIO;
	}

	chunk = kmalloc(CHUNK_SIZE, GFP_KERNEL);
	if (!chunk) {
		wl1271_error("allocation for firmware upload chunk failed");
		return -ENOMEM;
	}

	memcpy(&partition, &wl->ptable[PART_DOWN], sizeof(partition));
	partition.mem.start = dest;
	ret = wlcore_set_partition(wl, &partition);
	if (ret < 0)
<<<<<<< HEAD
		return ret;
=======
		goto out;
>>>>>>> 2f8684ce

	/* 10.1 set partition limit and chunk num */
	chunk_num = 0;
	partition_limit = wl->ptable[PART_DOWN].mem.size;

	while (chunk_num < fw_data_len / CHUNK_SIZE) {
		/* 10.2 update partition, if needed */
		addr = dest + (chunk_num + 2) * CHUNK_SIZE;
		if (addr > partition_limit) {
			addr = dest + chunk_num * CHUNK_SIZE;
			partition_limit = chunk_num * CHUNK_SIZE +
				wl->ptable[PART_DOWN].mem.size;
			partition.mem.start = addr;
			ret = wlcore_set_partition(wl, &partition);
			if (ret < 0)
<<<<<<< HEAD
				return ret;
=======
				goto out;
>>>>>>> 2f8684ce
		}

		/* 10.3 upload the chunk */
		addr = dest + chunk_num * CHUNK_SIZE;
		p = buf + chunk_num * CHUNK_SIZE;
		memcpy(chunk, p, CHUNK_SIZE);
		wl1271_debug(DEBUG_BOOT, "uploading fw chunk 0x%p to 0x%x",
			     p, addr);
		ret = wlcore_write(wl, addr, chunk, CHUNK_SIZE, false);
		if (ret < 0)
			goto out;

		chunk_num++;
	}

	/* 10.4 upload the last chunk */
	addr = dest + chunk_num * CHUNK_SIZE;
	p = buf + chunk_num * CHUNK_SIZE;
	memcpy(chunk, p, fw_data_len % CHUNK_SIZE);
	wl1271_debug(DEBUG_BOOT, "uploading fw last chunk (%zd B) 0x%p to 0x%x",
		     fw_data_len % CHUNK_SIZE, p, addr);
	ret = wlcore_write(wl, addr, chunk, fw_data_len % CHUNK_SIZE, false);

out:
	kfree(chunk);
	return ret;
}

int wlcore_boot_upload_firmware(struct wl1271 *wl)
{
	u32 chunks, addr, len;
	int ret = 0;
	u8 *fw;

	fw = wl->fw;
	chunks = be32_to_cpup((__be32 *) fw);
	fw += sizeof(u32);

	wl1271_debug(DEBUG_BOOT, "firmware chunks to be uploaded: %u", chunks);

	while (chunks--) {
		addr = be32_to_cpup((__be32 *) fw);
		fw += sizeof(u32);
		len = be32_to_cpup((__be32 *) fw);
		fw += sizeof(u32);

		if (len > 300000) {
			wl1271_info("firmware chunk too long: %u", len);
			return -EINVAL;
		}
		wl1271_debug(DEBUG_BOOT, "chunk %d addr 0x%x len %u",
			     chunks, addr, len);
		ret = wl1271_boot_upload_firmware_chunk(wl, fw, len, addr);
		if (ret != 0)
			break;
		fw += len;
	}

	return ret;
}
EXPORT_SYMBOL_GPL(wlcore_boot_upload_firmware);

int wlcore_boot_upload_nvs(struct wl1271 *wl)
{
	size_t nvs_len, burst_len;
	int i;
	u32 dest_addr, val;
	u8 *nvs_ptr, *nvs_aligned;
	int ret;

	if (wl->nvs == NULL) {
		wl1271_error("NVS file is needed during boot");
		return -ENODEV;
	}

	if (wl->quirks & WLCORE_QUIRK_LEGACY_NVS) {
		struct wl1271_nvs_file *nvs =
			(struct wl1271_nvs_file *)wl->nvs;
		/*
		 * FIXME: the LEGACY NVS image support (NVS's missing the 5GHz
		 * band configurations) can be removed when those NVS files stop
		 * floating around.
		 */
		if (wl->nvs_len == sizeof(struct wl1271_nvs_file) ||
		    wl->nvs_len == WL1271_INI_LEGACY_NVS_FILE_SIZE) {
			if (nvs->general_params.dual_mode_select)
				wl->enable_11a = true;
		}

		if (wl->nvs_len != sizeof(struct wl1271_nvs_file) &&
		    (wl->nvs_len != WL1271_INI_LEGACY_NVS_FILE_SIZE ||
		     wl->enable_11a)) {
			wl1271_error("nvs size is not as expected: %zu != %zu",
				wl->nvs_len, sizeof(struct wl1271_nvs_file));
			kfree(wl->nvs);
			wl->nvs = NULL;
			wl->nvs_len = 0;
			return -EILSEQ;
		}

		/* only the first part of the NVS needs to be uploaded */
		nvs_len = sizeof(nvs->nvs);
		nvs_ptr = (u8 *) nvs->nvs;
	} else {
		struct wl128x_nvs_file *nvs = (struct wl128x_nvs_file *)wl->nvs;

		if (wl->nvs_len == sizeof(struct wl128x_nvs_file)) {
			if (nvs->general_params.dual_mode_select)
				wl->enable_11a = true;
		} else {
			wl1271_error("nvs size is not as expected: %zu != %zu",
				     wl->nvs_len,
				     sizeof(struct wl128x_nvs_file));
			kfree(wl->nvs);
			wl->nvs = NULL;
			wl->nvs_len = 0;
			return -EILSEQ;
		}

		/* only the first part of the NVS needs to be uploaded */
		nvs_len = sizeof(nvs->nvs);
		nvs_ptr = (u8 *)nvs->nvs;
	}

	/* update current MAC address to NVS */
	nvs_ptr[11] = wl->addresses[0].addr[0];
	nvs_ptr[10] = wl->addresses[0].addr[1];
	nvs_ptr[6] = wl->addresses[0].addr[2];
	nvs_ptr[5] = wl->addresses[0].addr[3];
	nvs_ptr[4] = wl->addresses[0].addr[4];
	nvs_ptr[3] = wl->addresses[0].addr[5];

	/*
	 * Layout before the actual NVS tables:
	 * 1 byte : burst length.
	 * 2 bytes: destination address.
	 * n bytes: data to burst copy.
	 *
	 * This is ended by a 0 length, then the NVS tables.
	 */

	/* FIXME: Do we need to check here whether the LSB is 1? */
	while (nvs_ptr[0]) {
		burst_len = nvs_ptr[0];
		dest_addr = (nvs_ptr[1] & 0xfe) | ((u32)(nvs_ptr[2] << 8));

		/*
		 * Due to our new wl1271_translate_reg_addr function,
		 * we need to add the register partition start address
		 * to the destination
		 */
		dest_addr += wl->curr_part.reg.start;

		/* We move our pointer to the data */
		nvs_ptr += 3;

		for (i = 0; i < burst_len; i++) {
			if (nvs_ptr + 3 >= (u8 *) wl->nvs + nvs_len)
				goto out_badnvs;

			val = (nvs_ptr[0] | (nvs_ptr[1] << 8)
			       | (nvs_ptr[2] << 16) | (nvs_ptr[3] << 24));

			wl1271_debug(DEBUG_BOOT,
				     "nvs burst write 0x%x: 0x%x",
				     dest_addr, val);
			ret = wlcore_write32(wl, dest_addr, val);
			if (ret < 0)
				return ret;

			nvs_ptr += 4;
			dest_addr += 4;
		}

		if (nvs_ptr >= (u8 *) wl->nvs + nvs_len)
			goto out_badnvs;
	}

	/*
	 * We've reached the first zero length, the first NVS table
	 * is located at an aligned offset which is at least 7 bytes further.
	 * NOTE: The wl->nvs->nvs element must be first, in order to
	 * simplify the casting, we assume it is at the beginning of
	 * the wl->nvs structure.
	 */
	nvs_ptr = (u8 *)wl->nvs +
			ALIGN(nvs_ptr - (u8 *)wl->nvs + 7, 4);

	if (nvs_ptr >= (u8 *) wl->nvs + nvs_len)
		goto out_badnvs;

	nvs_len -= nvs_ptr - (u8 *)wl->nvs;

	/* Now we must set the partition correctly */
	ret = wlcore_set_partition(wl, &wl->ptable[PART_WORK]);
	if (ret < 0)
		return ret;

	/* Copy the NVS tables to a new block to ensure alignment */
	nvs_aligned = kmemdup(nvs_ptr, nvs_len, GFP_KERNEL);
	if (!nvs_aligned)
		return -ENOMEM;

	/* And finally we upload the NVS tables */
	ret = wlcore_write_data(wl, REG_CMD_MBOX_ADDRESS, nvs_aligned, nvs_len,
				false);

	kfree(nvs_aligned);
	return ret;

out_badnvs:
	wl1271_error("nvs data is malformed");
	return -EILSEQ;
}
EXPORT_SYMBOL_GPL(wlcore_boot_upload_nvs);

int wlcore_boot_run_firmware(struct wl1271 *wl)
{
	int loop, ret;
	u32 chip_id, intr;

	/* Make sure we have the boot partition */
	ret = wlcore_set_partition(wl, &wl->ptable[PART_BOOT]);
	if (ret < 0)
		return ret;

	ret = wl1271_boot_set_ecpu_ctrl(wl, ECPU_CONTROL_HALT);
	if (ret < 0)
		return ret;

	ret = wlcore_read_reg(wl, REG_CHIP_ID_B, &chip_id);
	if (ret < 0)
		return ret;

	wl1271_debug(DEBUG_BOOT, "chip id after firmware boot: 0x%x", chip_id);

	if (chip_id != wl->chip.id) {
		wl1271_error("chip id doesn't match after firmware boot");
		return -EIO;
	}

	/* wait for init to complete */
	loop = 0;
	while (loop++ < INIT_LOOP) {
		udelay(INIT_LOOP_DELAY);
		ret = wlcore_read_reg(wl, REG_INTERRUPT_NO_CLEAR, &intr);
		if (ret < 0)
			return ret;

		if (intr == 0xffffffff) {
			wl1271_error("error reading hardware complete "
				     "init indication");
			return -EIO;
		}
		/* check that ACX_INTR_INIT_COMPLETE is enabled */
		else if (intr & WL1271_ACX_INTR_INIT_COMPLETE) {
			ret = wlcore_write_reg(wl, REG_INTERRUPT_ACK,
					       WL1271_ACX_INTR_INIT_COMPLETE);
			if (ret < 0)
				return ret;
			break;
		}
	}

	if (loop > INIT_LOOP) {
		wl1271_error("timeout waiting for the hardware to "
			     "complete initialization");
		return -EIO;
	}

	/* get hardware config command mail box */
	ret = wlcore_read_reg(wl, REG_COMMAND_MAILBOX_PTR, &wl->cmd_box_addr);
	if (ret < 0)
		return ret;

	wl1271_debug(DEBUG_MAILBOX, "cmd_box_addr 0x%x", wl->cmd_box_addr);

	/* get hardware config event mail box */
	ret = wlcore_read_reg(wl, REG_EVENT_MAILBOX_PTR, &wl->mbox_ptr[0]);
	if (ret < 0)
		return ret;

	wl->mbox_ptr[1] = wl->mbox_ptr[0] + sizeof(struct event_mailbox);

	wl1271_debug(DEBUG_MAILBOX, "MBOX ptrs: 0x%x 0x%x",
		     wl->mbox_ptr[0], wl->mbox_ptr[1]);

	ret = wlcore_boot_static_data(wl);
	if (ret < 0) {
		wl1271_error("error getting static data");
		return ret;
	}

	/*
	 * in case of full asynchronous mode the firmware event must be
	 * ready to receive event from the command mailbox
	 */

	/* unmask required mbox events  */
	wl->event_mask = BSS_LOSE_EVENT_ID |
		REGAINED_BSS_EVENT_ID |
		SCAN_COMPLETE_EVENT_ID |
		ROLE_STOP_COMPLETE_EVENT_ID |
		RSSI_SNR_TRIGGER_0_EVENT_ID |
		PSPOLL_DELIVERY_FAILURE_EVENT_ID |
		SOFT_GEMINI_SENSE_EVENT_ID |
		PERIODIC_SCAN_REPORT_EVENT_ID |
		PERIODIC_SCAN_COMPLETE_EVENT_ID |
		DUMMY_PACKET_EVENT_ID |
		PEER_REMOVE_COMPLETE_EVENT_ID |
		BA_SESSION_RX_CONSTRAINT_EVENT_ID |
		REMAIN_ON_CHANNEL_COMPLETE_EVENT_ID |
		INACTIVE_STA_EVENT_ID |
		MAX_TX_RETRY_EVENT_ID |
		CHANNEL_SWITCH_COMPLETE_EVENT_ID;

	ret = wl1271_event_unmask(wl);
	if (ret < 0) {
		wl1271_error("EVENT mask setting failed");
		return ret;
	}

	/* set the working partition to its "running" mode offset */
	ret = wlcore_set_partition(wl, &wl->ptable[PART_WORK]);

	/* firmware startup completed */
	return ret;
}
EXPORT_SYMBOL_GPL(wlcore_boot_run_firmware);<|MERGE_RESOLUTION|>--- conflicted
+++ resolved
@@ -79,8 +79,6 @@
 		goto out;
 out:
 	return ret;
-<<<<<<< HEAD
-=======
 }
 
 static int wlcore_validate_fw_ver(struct wl1271 *wl)
@@ -128,7 +126,6 @@
 		     min_ver[FW_VER_IF_TYPE], min_ver[FW_VER_MAJOR],
 		     min_ver[FW_VER_SUBTYPE], min_ver[FW_VER_MINOR]);
 	return -EINVAL;
->>>>>>> 2f8684ce
 }
 
 static int wlcore_boot_static_data(struct wl1271 *wl)
@@ -146,17 +143,12 @@
 	ret = wlcore_read(wl, wl->cmd_box_addr, static_data, len, false);
 	if (ret < 0)
 		goto out_free;
-<<<<<<< HEAD
 
 	ret = wlcore_boot_parse_fw_ver(wl, static_data);
-=======
-
-	ret = wlcore_boot_parse_fw_ver(wl, static_data);
 	if (ret < 0)
 		goto out_free;
 
 	ret = wlcore_validate_fw_ver(wl);
->>>>>>> 2f8684ce
 	if (ret < 0)
 		goto out_free;
 
@@ -200,11 +192,7 @@
 	partition.mem.start = dest;
 	ret = wlcore_set_partition(wl, &partition);
 	if (ret < 0)
-<<<<<<< HEAD
-		return ret;
-=======
-		goto out;
->>>>>>> 2f8684ce
+		goto out;
 
 	/* 10.1 set partition limit and chunk num */
 	chunk_num = 0;
@@ -220,11 +208,7 @@
 			partition.mem.start = addr;
 			ret = wlcore_set_partition(wl, &partition);
 			if (ret < 0)
-<<<<<<< HEAD
-				return ret;
-=======
 				goto out;
->>>>>>> 2f8684ce
 		}
 
 		/* 10.3 upload the chunk */
