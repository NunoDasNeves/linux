/*
 * Copyright(c) 2011-2016 Intel Corporation. All rights reserved.
 *
 * Permission is hereby granted, free of charge, to any person obtaining a
 * copy of this software and associated documentation files (the "Software"),
 * to deal in the Software without restriction, including without limitation
 * the rights to use, copy, modify, merge, publish, distribute, sublicense,
 * and/or sell copies of the Software, and to permit persons to whom the
 * Software is furnished to do so, subject to the following conditions:
 *
 * The above copyright notice and this permission notice (including the next
 * paragraph) shall be included in all copies or substantial portions of the
 * Software.
 *
 * THE SOFTWARE IS PROVIDED "AS IS", WITHOUT WARRANTY OF ANY KIND, EXPRESS OR
 * IMPLIED, INCLUDING BUT NOT LIMITED TO THE WARRANTIES OF MERCHANTABILITY,
 * FITNESS FOR A PARTICULAR PURPOSE AND NONINFRINGEMENT.  IN NO EVENT SHALL
 * THE AUTHORS OR COPYRIGHT HOLDERS BE LIABLE FOR ANY CLAIM, DAMAGES OR OTHER
 * LIABILITY, WHETHER IN AN ACTION OF CONTRACT, TORT OR OTHERWISE, ARISING FROM,
 * OUT OF OR IN CONNECTION WITH THE SOFTWARE OR THE USE OR OTHER DEALINGS IN THE
 * SOFTWARE.
 *
 * Authors:
 *    Eddie Dong <eddie.dong@intel.com>
 *    Jike Song <jike.song@intel.com>
 *
 * Contributors:
 *    Zhi Wang <zhi.a.wang@intel.com>
 *    Min He <min.he@intel.com>
 *    Bing Niu <bing.niu@intel.com>
 *
 */

#include "i915_drv.h"
#include "gvt.h"

enum {
	INTEL_GVT_PCI_BAR_GTTMMIO = 0,
	INTEL_GVT_PCI_BAR_APERTURE,
	INTEL_GVT_PCI_BAR_PIO,
	INTEL_GVT_PCI_BAR_MAX,
};

/* bitmap for writable bits (RW or RW1C bits, but cannot co-exist in one
 * byte) byte by byte in standard pci configuration space. (not the full
 * 256 bytes.)
 */
static const u8 pci_cfg_space_rw_bmp[PCI_INTERRUPT_LINE + 4] = {
	[PCI_COMMAND]		= 0xff, 0x07,
	[PCI_STATUS]		= 0x00, 0xf9, /* the only one RW1C byte */
	[PCI_CACHE_LINE_SIZE]	= 0xff,
	[PCI_BASE_ADDRESS_0 ... PCI_CARDBUS_CIS - 1] = 0xff,
	[PCI_ROM_ADDRESS]	= 0x01, 0xf8, 0xff, 0xff,
	[PCI_INTERRUPT_LINE]	= 0xff,
};

/**
 * vgpu_pci_cfg_mem_write - write virtual cfg space memory
 *
 * Use this function to write virtual cfg space memory.
 * For standard cfg space, only RW bits can be changed,
 * and we emulates the RW1C behavior of PCI_STATUS register.
 */
static void vgpu_pci_cfg_mem_write(struct intel_vgpu *vgpu, unsigned int off,
				   u8 *src, unsigned int bytes)
{
	u8 *cfg_base = vgpu_cfg_space(vgpu);
	u8 mask, new, old;
	int i = 0;

	for (; i < bytes && (off + i < sizeof(pci_cfg_space_rw_bmp)); i++) {
		mask = pci_cfg_space_rw_bmp[off + i];
		old = cfg_base[off + i];
		new = src[i] & mask;

		/**
		 * The PCI_STATUS high byte has RW1C bits, here
		 * emulates clear by writing 1 for these bits.
		 * Writing a 0b to RW1C bits has no effect.
		 */
		if (off + i == PCI_STATUS + 1)
			new = (~new & old) & mask;

		cfg_base[off + i] = (old & ~mask) | new;
	}

	/* For other configuration space directly copy as it is. */
	if (i < bytes)
		memcpy(cfg_base + off + i, src + i, bytes - i);
}

/**
 * intel_vgpu_emulate_cfg_read - emulate vGPU configuration space read
 *
 * Returns:
 * Zero on success, negative error code if failed.
 */
int intel_vgpu_emulate_cfg_read(struct intel_vgpu *vgpu, unsigned int offset,
	void *p_data, unsigned int bytes)
{
	if (WARN_ON(bytes > 4))
		return -EINVAL;

	if (WARN_ON(offset + bytes > vgpu->gvt->device_info.cfg_space_size))
		return -EINVAL;

	memcpy(p_data, vgpu_cfg_space(vgpu) + offset, bytes);
	return 0;
}

static int map_aperture(struct intel_vgpu *vgpu, bool map)
{
	phys_addr_t aperture_pa = vgpu_aperture_pa_base(vgpu);
	unsigned long aperture_sz = vgpu_aperture_sz(vgpu);
	u64 first_gfn;
	u64 val;
	int ret;

	if (map == vgpu->cfg_space.bar[INTEL_GVT_PCI_BAR_APERTURE].tracked)
		return 0;

	if (map) {
		vgpu->gm.aperture_va = memremap(aperture_pa, aperture_sz,
						MEMREMAP_WC);
		if (!vgpu->gm.aperture_va)
			return -ENOMEM;
	} else {
		memunmap(vgpu->gm.aperture_va);
		vgpu->gm.aperture_va = NULL;
	}

	val = vgpu_cfg_space(vgpu)[PCI_BASE_ADDRESS_2];
	if (val & PCI_BASE_ADDRESS_MEM_TYPE_64)
		val = *(u64 *)(vgpu_cfg_space(vgpu) + PCI_BASE_ADDRESS_2);
	else
		val = *(u32 *)(vgpu_cfg_space(vgpu) + PCI_BASE_ADDRESS_2);

	first_gfn = (val + vgpu_aperture_offset(vgpu)) >> PAGE_SHIFT;

	ret = intel_gvt_hypervisor_map_gfn_to_mfn(vgpu, first_gfn,
						  aperture_pa >> PAGE_SHIFT,
						  aperture_sz >> PAGE_SHIFT,
						  map);
<<<<<<< HEAD
	if (ret) {
		memunmap(vgpu->gm.aperture_va);
		vgpu->gm.aperture_va = NULL;
=======
	if (ret)
>>>>>>> 661e50bc
		return ret;
	}

	vgpu->cfg_space.bar[INTEL_GVT_PCI_BAR_APERTURE].tracked = map;
	return 0;
}

static int trap_gttmmio(struct intel_vgpu *vgpu, bool trap)
{
	u64 start, end;
	u64 val;
	int ret;

	if (trap == vgpu->cfg_space.bar[INTEL_GVT_PCI_BAR_GTTMMIO].tracked)
		return 0;

	val = vgpu_cfg_space(vgpu)[PCI_BASE_ADDRESS_0];
	if (val & PCI_BASE_ADDRESS_MEM_TYPE_64)
		start = *(u64 *)(vgpu_cfg_space(vgpu) + PCI_BASE_ADDRESS_0);
	else
		start = *(u32 *)(vgpu_cfg_space(vgpu) + PCI_BASE_ADDRESS_0);

	start &= ~GENMASK(3, 0);
	end = start + vgpu->cfg_space.bar[INTEL_GVT_PCI_BAR_GTTMMIO].size - 1;

	ret = intel_gvt_hypervisor_set_trap_area(vgpu, start, end, trap);
	if (ret)
		return ret;

	vgpu->cfg_space.bar[INTEL_GVT_PCI_BAR_GTTMMIO].tracked = trap;
	return 0;
}

static int emulate_pci_command_write(struct intel_vgpu *vgpu,
	unsigned int offset, void *p_data, unsigned int bytes)
{
	u8 old = vgpu_cfg_space(vgpu)[offset];
	u8 new = *(u8 *)p_data;
	u8 changed = old ^ new;
	int ret;

	vgpu_pci_cfg_mem_write(vgpu, offset, p_data, bytes);
	if (!(changed & PCI_COMMAND_MEMORY))
		return 0;

	if (old & PCI_COMMAND_MEMORY) {
		ret = trap_gttmmio(vgpu, false);
		if (ret)
			return ret;
		ret = map_aperture(vgpu, false);
		if (ret)
			return ret;
	} else {
		ret = trap_gttmmio(vgpu, true);
		if (ret)
			return ret;
		ret = map_aperture(vgpu, true);
		if (ret)
			return ret;
	}

	return 0;
}

static int emulate_pci_rom_bar_write(struct intel_vgpu *vgpu,
	unsigned int offset, void *p_data, unsigned int bytes)
{
	u32 *pval = (u32 *)(vgpu_cfg_space(vgpu) + offset);
	u32 new = *(u32 *)(p_data);

	if ((new & PCI_ROM_ADDRESS_MASK) == PCI_ROM_ADDRESS_MASK)
		/* We don't have rom, return size of 0. */
		*pval = 0;
	else
		vgpu_pci_cfg_mem_write(vgpu, offset, p_data, bytes);
	return 0;
}

static int emulate_pci_bar_write(struct intel_vgpu *vgpu, unsigned int offset,
	void *p_data, unsigned int bytes)
{
	u32 new = *(u32 *)(p_data);
	bool lo = IS_ALIGNED(offset, 8);
	u64 size;
	int ret = 0;
	bool mmio_enabled =
		vgpu_cfg_space(vgpu)[PCI_COMMAND] & PCI_COMMAND_MEMORY;
	struct intel_vgpu_pci_bar *bars = vgpu->cfg_space.bar;

	/*
	 * Power-up software can determine how much address
	 * space the device requires by writing a value of
	 * all 1's to the register and then reading the value
	 * back. The device will return 0's in all don't-care
	 * address bits.
	 */
	if (new == 0xffffffff) {
		switch (offset) {
		case PCI_BASE_ADDRESS_0:
		case PCI_BASE_ADDRESS_1:
			size = ~(bars[INTEL_GVT_PCI_BAR_GTTMMIO].size -1);
			intel_vgpu_write_pci_bar(vgpu, offset,
						size >> (lo ? 0 : 32), lo);
			/*
			 * Untrap the BAR, since guest hasn't configured a
			 * valid GPA
			 */
			ret = trap_gttmmio(vgpu, false);
			break;
		case PCI_BASE_ADDRESS_2:
		case PCI_BASE_ADDRESS_3:
			size = ~(bars[INTEL_GVT_PCI_BAR_APERTURE].size -1);
			intel_vgpu_write_pci_bar(vgpu, offset,
						size >> (lo ? 0 : 32), lo);
			ret = map_aperture(vgpu, false);
			break;
		default:
			/* Unimplemented BARs */
			intel_vgpu_write_pci_bar(vgpu, offset, 0x0, false);
		}
	} else {
		switch (offset) {
		case PCI_BASE_ADDRESS_0:
		case PCI_BASE_ADDRESS_1:
			/*
			 * Untrap the old BAR first, since guest has
			 * re-configured the BAR
			 */
			trap_gttmmio(vgpu, false);
			intel_vgpu_write_pci_bar(vgpu, offset, new, lo);
			ret = trap_gttmmio(vgpu, mmio_enabled);
			break;
		case PCI_BASE_ADDRESS_2:
		case PCI_BASE_ADDRESS_3:
			map_aperture(vgpu, false);
			intel_vgpu_write_pci_bar(vgpu, offset, new, lo);
			ret = map_aperture(vgpu, mmio_enabled);
			break;
		default:
			intel_vgpu_write_pci_bar(vgpu, offset, new, lo);
		}
	}
	return ret;
}

/**
 * intel_vgpu_emulate_cfg_read - emulate vGPU configuration space write
 *
 * Returns:
 * Zero on success, negative error code if failed.
 */
int intel_vgpu_emulate_cfg_write(struct intel_vgpu *vgpu, unsigned int offset,
	void *p_data, unsigned int bytes)
{
	int ret;

	if (WARN_ON(bytes > 4))
		return -EINVAL;

	if (WARN_ON(offset + bytes > vgpu->gvt->device_info.cfg_space_size))
		return -EINVAL;

	/* First check if it's PCI_COMMAND */
	if (IS_ALIGNED(offset, 2) && offset == PCI_COMMAND) {
		if (WARN_ON(bytes > 2))
			return -EINVAL;
		return emulate_pci_command_write(vgpu, offset, p_data, bytes);
	}

	switch (rounddown(offset, 4)) {
	case PCI_ROM_ADDRESS:
		if (WARN_ON(!IS_ALIGNED(offset, 4)))
			return -EINVAL;
		return emulate_pci_rom_bar_write(vgpu, offset, p_data, bytes);

	case PCI_BASE_ADDRESS_0 ... PCI_BASE_ADDRESS_5:
		if (WARN_ON(!IS_ALIGNED(offset, 4)))
			return -EINVAL;
		return emulate_pci_bar_write(vgpu, offset, p_data, bytes);

	case INTEL_GVT_PCI_SWSCI:
		if (WARN_ON(!IS_ALIGNED(offset, 4)))
			return -EINVAL;
		ret = intel_vgpu_emulate_opregion_request(vgpu, *(u32 *)p_data);
		if (ret)
			return ret;
		break;

	case INTEL_GVT_PCI_OPREGION:
		if (WARN_ON(!IS_ALIGNED(offset, 4)))
			return -EINVAL;
		ret = intel_vgpu_opregion_base_write_handler(vgpu,
						   *(u32 *)p_data);
		if (ret)
			return ret;

		vgpu_pci_cfg_mem_write(vgpu, offset, p_data, bytes);
		break;
	default:
		vgpu_pci_cfg_mem_write(vgpu, offset, p_data, bytes);
		break;
	}
	return 0;
}

/**
 * intel_vgpu_init_cfg_space - init vGPU configuration space when create vGPU
 *
 * @vgpu: a vGPU
 * @primary: is the vGPU presented as primary
 *
 */
void intel_vgpu_init_cfg_space(struct intel_vgpu *vgpu,
			       bool primary)
{
	struct intel_gvt *gvt = vgpu->gvt;
	const struct intel_gvt_device_info *info = &gvt->device_info;
	u16 *gmch_ctl;

	memcpy(vgpu_cfg_space(vgpu), gvt->firmware.cfg_space,
	       info->cfg_space_size);

	if (!primary) {
		vgpu_cfg_space(vgpu)[PCI_CLASS_DEVICE] =
			INTEL_GVT_PCI_CLASS_VGA_OTHER;
		vgpu_cfg_space(vgpu)[PCI_CLASS_PROG] =
			INTEL_GVT_PCI_CLASS_VGA_OTHER;
	}

	/* Show guest that there isn't any stolen memory.*/
	gmch_ctl = (u16 *)(vgpu_cfg_space(vgpu) + INTEL_GVT_PCI_GMCH_CONTROL);
	*gmch_ctl &= ~(BDW_GMCH_GMS_MASK << BDW_GMCH_GMS_SHIFT);

	intel_vgpu_write_pci_bar(vgpu, PCI_BASE_ADDRESS_2,
				 gvt_aperture_pa_base(gvt), true);

	vgpu_cfg_space(vgpu)[PCI_COMMAND] &= ~(PCI_COMMAND_IO
					     | PCI_COMMAND_MEMORY
					     | PCI_COMMAND_MASTER);
	/*
	 * Clear the bar upper 32bit and let guest to assign the new value
	 */
	memset(vgpu_cfg_space(vgpu) + PCI_BASE_ADDRESS_1, 0, 4);
	memset(vgpu_cfg_space(vgpu) + PCI_BASE_ADDRESS_3, 0, 4);
	memset(vgpu_cfg_space(vgpu) + PCI_BASE_ADDRESS_4, 0, 8);
	memset(vgpu_cfg_space(vgpu) + INTEL_GVT_PCI_OPREGION, 0, 4);

	vgpu->cfg_space.bar[INTEL_GVT_PCI_BAR_GTTMMIO].size =
				pci_resource_len(gvt->dev_priv->drm.pdev, 0);
	vgpu->cfg_space.bar[INTEL_GVT_PCI_BAR_APERTURE].size =
				pci_resource_len(gvt->dev_priv->drm.pdev, 2);

	memset(vgpu_cfg_space(vgpu) + PCI_ROM_ADDRESS, 0, 4);
}

/**
 * intel_vgpu_reset_cfg_space - reset vGPU configuration space
 *
 * @vgpu: a vGPU
 *
 */
void intel_vgpu_reset_cfg_space(struct intel_vgpu *vgpu)
{
	u8 cmd = vgpu_cfg_space(vgpu)[PCI_COMMAND];
	bool primary = vgpu_cfg_space(vgpu)[PCI_CLASS_DEVICE] !=
				INTEL_GVT_PCI_CLASS_VGA_OTHER;

	if (cmd & PCI_COMMAND_MEMORY) {
		trap_gttmmio(vgpu, false);
		map_aperture(vgpu, false);
	}

	/**
	 * Currently we only do such reset when vGPU is not
	 * owned by any VM, so we simply restore entire cfg
	 * space to default value.
	 */
	intel_vgpu_init_cfg_space(vgpu, primary);
}<|MERGE_RESOLUTION|>--- conflicted
+++ resolved
@@ -119,16 +119,6 @@
 	if (map == vgpu->cfg_space.bar[INTEL_GVT_PCI_BAR_APERTURE].tracked)
 		return 0;
 
-	if (map) {
-		vgpu->gm.aperture_va = memremap(aperture_pa, aperture_sz,
-						MEMREMAP_WC);
-		if (!vgpu->gm.aperture_va)
-			return -ENOMEM;
-	} else {
-		memunmap(vgpu->gm.aperture_va);
-		vgpu->gm.aperture_va = NULL;
-	}
-
 	val = vgpu_cfg_space(vgpu)[PCI_BASE_ADDRESS_2];
 	if (val & PCI_BASE_ADDRESS_MEM_TYPE_64)
 		val = *(u64 *)(vgpu_cfg_space(vgpu) + PCI_BASE_ADDRESS_2);
@@ -141,15 +131,8 @@
 						  aperture_pa >> PAGE_SHIFT,
 						  aperture_sz >> PAGE_SHIFT,
 						  map);
-<<<<<<< HEAD
-	if (ret) {
-		memunmap(vgpu->gm.aperture_va);
-		vgpu->gm.aperture_va = NULL;
-=======
 	if (ret)
->>>>>>> 661e50bc
 		return ret;
-	}
 
 	vgpu->cfg_space.bar[INTEL_GVT_PCI_BAR_APERTURE].tracked = map;
 	return 0;
