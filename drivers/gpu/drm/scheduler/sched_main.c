/*
 * Copyright 2015 Advanced Micro Devices, Inc.
 *
 * Permission is hereby granted, free of charge, to any person obtaining a
 * copy of this software and associated documentation files (the "Software"),
 * to deal in the Software without restriction, including without limitation
 * the rights to use, copy, modify, merge, publish, distribute, sublicense,
 * and/or sell copies of the Software, and to permit persons to whom the
 * Software is furnished to do so, subject to the following conditions:
 *
 * The above copyright notice and this permission notice shall be included in
 * all copies or substantial portions of the Software.
 *
 * THE SOFTWARE IS PROVIDED "AS IS", WITHOUT WARRANTY OF ANY KIND, EXPRESS OR
 * IMPLIED, INCLUDING BUT NOT LIMITED TO THE WARRANTIES OF MERCHANTABILITY,
 * FITNESS FOR A PARTICULAR PURPOSE AND NONINFRINGEMENT.  IN NO EVENT SHALL
 * THE COPYRIGHT HOLDER(S) OR AUTHOR(S) BE LIABLE FOR ANY CLAIM, DAMAGES OR
 * OTHER LIABILITY, WHETHER IN AN ACTION OF CONTRACT, TORT OR OTHERWISE,
 * ARISING FROM, OUT OF OR IN CONNECTION WITH THE SOFTWARE OR THE USE OR
 * OTHER DEALINGS IN THE SOFTWARE.
 *
 */

/**
 * DOC: Overview
 *
 * The GPU scheduler provides entities which allow userspace to push jobs
 * into software queues which are then scheduled on a hardware run queue.
 * The software queues have a priority among them. The scheduler selects the entities
 * from the run queue using a FIFO. The scheduler provides dependency handling
 * features among jobs. The driver is supposed to provide callback functions for
 * backend operations to the scheduler like submitting a job to hardware run queue,
 * returning the dependencies of a job etc.
 *
 * The organisation of the scheduler is the following:
 *
 * 1. Each hw run queue has one scheduler
 * 2. Each scheduler has multiple run queues with different priorities
 *    (e.g., HIGH_HW,HIGH_SW, KERNEL, NORMAL)
 * 3. Each scheduler run queue has a queue of entities to schedule
 * 4. Entities themselves maintain a queue of jobs that will be scheduled on
 *    the hardware.
 *
 * The jobs in a entity are always scheduled in the order that they were pushed.
 */

#include <linux/kthread.h>
#include <linux/wait.h>
#include <linux/sched.h>
#include <linux/completion.h>
#include <linux/dma-resv.h>
#include <uapi/linux/sched/types.h>

#include <drm/drm_print.h>
#include <drm/drm_gem.h>
#include <drm/gpu_scheduler.h>
#include <drm/spsc_queue.h>

#define CREATE_TRACE_POINTS
#include "gpu_scheduler_trace.h"

#define to_drm_sched_job(sched_job)		\
		container_of((sched_job), struct drm_sched_job, queue_node)

int drm_sched_policy = DRM_SCHED_POLICY_RR;

/**
 * DOC: sched_policy (int)
 * Used to override default entities scheduling policy in a run queue.
 */
MODULE_PARM_DESC(sched_policy, "Specify schedule policy for entities on a runqueue, " __stringify(DRM_SCHED_POLICY_RR) " = Round Robin (default), " __stringify(DRM_SCHED_POLICY_FIFO) " = use FIFO.");
module_param_named(sched_policy, drm_sched_policy, int, 0444);

static __always_inline bool drm_sched_entity_compare_before(struct rb_node *a,
							    const struct rb_node *b)
{
	struct drm_sched_entity *ent_a =  rb_entry((a), struct drm_sched_entity, rb_tree_node);
	struct drm_sched_entity *ent_b =  rb_entry((b), struct drm_sched_entity, rb_tree_node);

	return ktime_before(ent_a->oldest_job_waiting, ent_b->oldest_job_waiting);
}

static inline void drm_sched_rq_remove_fifo_locked(struct drm_sched_entity *entity)
{
	struct drm_sched_rq *rq = entity->rq;

	if (!RB_EMPTY_NODE(&entity->rb_tree_node)) {
		rb_erase_cached(&entity->rb_tree_node, &rq->rb_tree_root);
		RB_CLEAR_NODE(&entity->rb_tree_node);
	}
}

void drm_sched_rq_update_fifo(struct drm_sched_entity *entity, ktime_t ts)
{
	/*
	 * Both locks need to be grabbed, one to protect from entity->rq change
	 * for entity from within concurrent drm_sched_entity_select_rq and the
	 * other to update the rb tree structure.
	 */
	spin_lock(&entity->rq_lock);
	spin_lock(&entity->rq->lock);

	drm_sched_rq_remove_fifo_locked(entity);

	entity->oldest_job_waiting = ts;

	rb_add_cached(&entity->rb_tree_node, &entity->rq->rb_tree_root,
		      drm_sched_entity_compare_before);

	spin_unlock(&entity->rq->lock);
	spin_unlock(&entity->rq_lock);
}

/**
 * drm_sched_rq_init - initialize a given run queue struct
 *
 * @sched: scheduler instance to associate with this run queue
 * @rq: scheduler run queue
 *
 * Initializes a scheduler runqueue.
 */
static void drm_sched_rq_init(struct drm_gpu_scheduler *sched,
			      struct drm_sched_rq *rq)
{
	spin_lock_init(&rq->lock);
	INIT_LIST_HEAD(&rq->entities);
	rq->rb_tree_root = RB_ROOT_CACHED;
	rq->current_entity = NULL;
	rq->sched = sched;
}

/**
 * drm_sched_rq_add_entity - add an entity
 *
 * @rq: scheduler run queue
 * @entity: scheduler entity
 *
 * Adds a scheduler entity to the run queue.
 */
void drm_sched_rq_add_entity(struct drm_sched_rq *rq,
			     struct drm_sched_entity *entity)
{
	if (!list_empty(&entity->list))
		return;

	spin_lock(&rq->lock);

	atomic_inc(rq->sched->score);
	list_add_tail(&entity->list, &rq->entities);

	spin_unlock(&rq->lock);
}

/**
 * drm_sched_rq_remove_entity - remove an entity
 *
 * @rq: scheduler run queue
 * @entity: scheduler entity
 *
 * Removes a scheduler entity from the run queue.
 */
void drm_sched_rq_remove_entity(struct drm_sched_rq *rq,
				struct drm_sched_entity *entity)
{
	if (list_empty(&entity->list))
		return;

	spin_lock(&rq->lock);

	atomic_dec(rq->sched->score);
	list_del_init(&entity->list);

	if (rq->current_entity == entity)
		rq->current_entity = NULL;

	if (drm_sched_policy == DRM_SCHED_POLICY_FIFO)
		drm_sched_rq_remove_fifo_locked(entity);

	spin_unlock(&rq->lock);
}

/**
 * drm_sched_rq_select_entity_rr - Select an entity which could provide a job to run
 *
 * @rq: scheduler run queue to check.
 *
 * Try to find a ready entity, returns NULL if none found.
 */
static struct drm_sched_entity *
drm_sched_rq_select_entity_rr(struct drm_sched_rq *rq)
{
	struct drm_sched_entity *entity;

	spin_lock(&rq->lock);

	entity = rq->current_entity;
	if (entity) {
		list_for_each_entry_continue(entity, &rq->entities, list) {
			if (drm_sched_entity_is_ready(entity)) {
				rq->current_entity = entity;
				reinit_completion(&entity->entity_idle);
				spin_unlock(&rq->lock);
				return entity;
			}
		}
	}

	list_for_each_entry(entity, &rq->entities, list) {

		if (drm_sched_entity_is_ready(entity)) {
			rq->current_entity = entity;
			reinit_completion(&entity->entity_idle);
			spin_unlock(&rq->lock);
			return entity;
		}

		if (entity == rq->current_entity)
			break;
	}

	spin_unlock(&rq->lock);

	return NULL;
}

/**
 * drm_sched_rq_select_entity_fifo - Select an entity which provides a job to run
 *
 * @rq: scheduler run queue to check.
 *
 * Find oldest waiting ready entity, returns NULL if none found.
 */
static struct drm_sched_entity *
drm_sched_rq_select_entity_fifo(struct drm_sched_rq *rq)
{
	struct rb_node *rb;

	spin_lock(&rq->lock);
	for (rb = rb_first_cached(&rq->rb_tree_root); rb; rb = rb_next(rb)) {
		struct drm_sched_entity *entity;

		entity = rb_entry(rb, struct drm_sched_entity, rb_tree_node);
		if (drm_sched_entity_is_ready(entity)) {
			rq->current_entity = entity;
			reinit_completion(&entity->entity_idle);
			break;
		}
	}
	spin_unlock(&rq->lock);

	return rb ? rb_entry(rb, struct drm_sched_entity, rb_tree_node) : NULL;
}

/**
 * drm_sched_job_done - complete a job
 * @s_job: pointer to the job which is done
 *
 * Finish the job's fence and wake up the worker thread.
 */
static void drm_sched_job_done(struct drm_sched_job *s_job)
{
	struct drm_sched_fence *s_fence = s_job->s_fence;
	struct drm_gpu_scheduler *sched = s_fence->sched;

	atomic_dec(&sched->hw_rq_count);
	atomic_dec(sched->score);

	trace_drm_sched_process_job(s_fence);

	dma_fence_get(&s_fence->finished);
	drm_sched_fence_finished(s_fence);
	dma_fence_put(&s_fence->finished);
	wake_up_interruptible(&sched->wake_up_worker);
}

/**
 * drm_sched_job_done_cb - the callback for a done job
 * @f: fence
 * @cb: fence callbacks
 */
static void drm_sched_job_done_cb(struct dma_fence *f, struct dma_fence_cb *cb)
{
	struct drm_sched_job *s_job = container_of(cb, struct drm_sched_job, cb);

	drm_sched_job_done(s_job);
}

/**
 * drm_sched_dependency_optimized - test if the dependency can be optimized
 *
 * @fence: the dependency fence
 * @entity: the entity which depends on the above fence
 *
 * Returns true if the dependency can be optimized and false otherwise
 */
bool drm_sched_dependency_optimized(struct dma_fence* fence,
				    struct drm_sched_entity *entity)
{
	struct drm_gpu_scheduler *sched = entity->rq->sched;
	struct drm_sched_fence *s_fence;

	if (!fence || dma_fence_is_signaled(fence))
		return false;
	if (fence->context == entity->fence_context)
		return true;
	s_fence = to_drm_sched_fence(fence);
	if (s_fence && s_fence->sched == sched)
		return true;

	return false;
}
EXPORT_SYMBOL(drm_sched_dependency_optimized);

/**
 * drm_sched_start_timeout - start timeout for reset worker
 *
 * @sched: scheduler instance to start the worker for
 *
 * Start the timeout for the given scheduler.
 */
static void drm_sched_start_timeout(struct drm_gpu_scheduler *sched)
{
	if (sched->timeout != MAX_SCHEDULE_TIMEOUT &&
	    !list_empty(&sched->pending_list))
		queue_delayed_work(sched->timeout_wq, &sched->work_tdr, sched->timeout);
}

/**
 * drm_sched_fault - immediately start timeout handler
 *
 * @sched: scheduler where the timeout handling should be started.
 *
 * Start timeout handling immediately when the driver detects a hardware fault.
 */
void drm_sched_fault(struct drm_gpu_scheduler *sched)
{
	mod_delayed_work(sched->timeout_wq, &sched->work_tdr, 0);
}
EXPORT_SYMBOL(drm_sched_fault);

/**
 * drm_sched_suspend_timeout - Suspend scheduler job timeout
 *
 * @sched: scheduler instance for which to suspend the timeout
 *
 * Suspend the delayed work timeout for the scheduler. This is done by
 * modifying the delayed work timeout to an arbitrary large value,
 * MAX_SCHEDULE_TIMEOUT in this case.
 *
 * Returns the timeout remaining
 *
 */
unsigned long drm_sched_suspend_timeout(struct drm_gpu_scheduler *sched)
{
	unsigned long sched_timeout, now = jiffies;

	sched_timeout = sched->work_tdr.timer.expires;

	/*
	 * Modify the timeout to an arbitrarily large value. This also prevents
	 * the timeout to be restarted when new submissions arrive
	 */
	if (mod_delayed_work(sched->timeout_wq, &sched->work_tdr, MAX_SCHEDULE_TIMEOUT)
			&& time_after(sched_timeout, now))
		return sched_timeout - now;
	else
		return sched->timeout;
}
EXPORT_SYMBOL(drm_sched_suspend_timeout);

/**
 * drm_sched_resume_timeout - Resume scheduler job timeout
 *
 * @sched: scheduler instance for which to resume the timeout
 * @remaining: remaining timeout
 *
 * Resume the delayed work timeout for the scheduler.
 */
void drm_sched_resume_timeout(struct drm_gpu_scheduler *sched,
		unsigned long remaining)
{
	spin_lock(&sched->job_list_lock);

	if (list_empty(&sched->pending_list))
		cancel_delayed_work(&sched->work_tdr);
	else
		mod_delayed_work(sched->timeout_wq, &sched->work_tdr, remaining);

	spin_unlock(&sched->job_list_lock);
}
EXPORT_SYMBOL(drm_sched_resume_timeout);

static void drm_sched_job_begin(struct drm_sched_job *s_job)
{
	struct drm_gpu_scheduler *sched = s_job->sched;

	spin_lock(&sched->job_list_lock);
	list_add_tail(&s_job->list, &sched->pending_list);
	drm_sched_start_timeout(sched);
	spin_unlock(&sched->job_list_lock);
}

static void drm_sched_job_timedout(struct work_struct *work)
{
	struct drm_gpu_scheduler *sched;
	struct drm_sched_job *job;
	enum drm_gpu_sched_stat status = DRM_GPU_SCHED_STAT_NOMINAL;

	sched = container_of(work, struct drm_gpu_scheduler, work_tdr.work);

	/* Protects against concurrent deletion in drm_sched_get_cleanup_job */
	spin_lock(&sched->job_list_lock);
	job = list_first_entry_or_null(&sched->pending_list,
				       struct drm_sched_job, list);

	if (job) {
		/*
		 * Remove the bad job so it cannot be freed by concurrent
		 * drm_sched_cleanup_jobs. It will be reinserted back after sched->thread
		 * is parked at which point it's safe.
		 */
		list_del_init(&job->list);
		spin_unlock(&sched->job_list_lock);

		status = job->sched->ops->timedout_job(job);

		/*
		 * Guilty job did complete and hence needs to be manually removed
		 * See drm_sched_stop doc.
		 */
		if (sched->free_guilty) {
			job->sched->ops->free_job(job);
			sched->free_guilty = false;
		}
	} else {
		spin_unlock(&sched->job_list_lock);
	}

	if (status != DRM_GPU_SCHED_STAT_ENODEV) {
		spin_lock(&sched->job_list_lock);
		drm_sched_start_timeout(sched);
		spin_unlock(&sched->job_list_lock);
	}
}

 /**
  * drm_sched_increase_karma - Update sched_entity guilty flag
  *
  * @bad: The job guilty of time out
  *
  * Increment on every hang caused by the 'bad' job. If this exceeds the hang
  * limit of the scheduler then the respective sched entity is marked guilty and
  * jobs from it will not be scheduled further
  */
void drm_sched_increase_karma(struct drm_sched_job *bad)
{
	drm_sched_increase_karma_ext(bad, 1);
}
EXPORT_SYMBOL(drm_sched_increase_karma);

void drm_sched_reset_karma(struct drm_sched_job *bad)
{
	drm_sched_increase_karma_ext(bad, 0);
}
EXPORT_SYMBOL(drm_sched_reset_karma);

/**
 * drm_sched_stop - stop the scheduler
 *
 * @sched: scheduler instance
 * @bad: job which caused the time out
 *
 * Stop the scheduler and also removes and frees all completed jobs.
 * Note: bad job will not be freed as it might be used later and so it's
 * callers responsibility to release it manually if it's not part of the
 * pending list any more.
 *
 */
void drm_sched_stop(struct drm_gpu_scheduler *sched, struct drm_sched_job *bad)
{
	struct drm_sched_job *s_job, *tmp;

	kthread_park(sched->thread);

	/*
	 * Reinsert back the bad job here - now it's safe as
	 * drm_sched_get_cleanup_job cannot race against us and release the
	 * bad job at this point - we parked (waited for) any in progress
	 * (earlier) cleanups and drm_sched_get_cleanup_job will not be called
	 * now until the scheduler thread is unparked.
	 */
	if (bad && bad->sched == sched)
		/*
		 * Add at the head of the queue to reflect it was the earliest
		 * job extracted.
		 */
		list_add(&bad->list, &sched->pending_list);

	/*
	 * Iterate the job list from later to  earlier one and either deactive
	 * their HW callbacks or remove them from pending list if they already
	 * signaled.
	 * This iteration is thread safe as sched thread is stopped.
	 */
	list_for_each_entry_safe_reverse(s_job, tmp, &sched->pending_list,
					 list) {
		if (s_job->s_fence->parent &&
		    dma_fence_remove_callback(s_job->s_fence->parent,
					      &s_job->cb)) {
			dma_fence_put(s_job->s_fence->parent);
			s_job->s_fence->parent = NULL;
			atomic_dec(&sched->hw_rq_count);
		} else {
			/*
			 * remove job from pending_list.
			 * Locking here is for concurrent resume timeout
			 */
			spin_lock(&sched->job_list_lock);
			list_del_init(&s_job->list);
			spin_unlock(&sched->job_list_lock);

			/*
			 * Wait for job's HW fence callback to finish using s_job
			 * before releasing it.
			 *
			 * Job is still alive so fence refcount at least 1
			 */
			dma_fence_wait(&s_job->s_fence->finished, false);

			/*
			 * We must keep bad job alive for later use during
			 * recovery by some of the drivers but leave a hint
			 * that the guilty job must be released.
			 */
			if (bad != s_job)
				sched->ops->free_job(s_job);
			else
				sched->free_guilty = true;
		}
	}

	/*
	 * Stop pending timer in flight as we rearm it in  drm_sched_start. This
	 * avoids the pending timeout work in progress to fire right away after
	 * this TDR finished and before the newly restarted jobs had a
	 * chance to complete.
	 */
	cancel_delayed_work(&sched->work_tdr);
}

EXPORT_SYMBOL(drm_sched_stop);

/**
 * drm_sched_start - recover jobs after a reset
 *
 * @sched: scheduler instance
 * @full_recovery: proceed with complete sched restart
 *
 */
void drm_sched_start(struct drm_gpu_scheduler *sched, bool full_recovery)
{
	struct drm_sched_job *s_job, *tmp;
	int r;

	/*
	 * Locking the list is not required here as the sched thread is parked
	 * so no new jobs are being inserted or removed. Also concurrent
	 * GPU recovers can't run in parallel.
	 */
	list_for_each_entry_safe(s_job, tmp, &sched->pending_list, list) {
		struct dma_fence *fence = s_job->s_fence->parent;

		atomic_inc(&sched->hw_rq_count);

		if (!full_recovery)
			continue;

		if (fence) {
			r = dma_fence_add_callback(fence, &s_job->cb,
						   drm_sched_job_done_cb);
			if (r == -ENOENT)
				drm_sched_job_done(s_job);
			else if (r)
				DRM_DEV_ERROR(sched->dev, "fence add callback failed (%d)\n",
					  r);
		} else
			drm_sched_job_done(s_job);
	}

	if (full_recovery) {
		spin_lock(&sched->job_list_lock);
		drm_sched_start_timeout(sched);
		spin_unlock(&sched->job_list_lock);
	}

	kthread_unpark(sched->thread);
}
EXPORT_SYMBOL(drm_sched_start);

/**
 * drm_sched_resubmit_jobs - helper to relaunch jobs from the pending list
 *
 * @sched: scheduler instance
 *
 */
void drm_sched_resubmit_jobs(struct drm_gpu_scheduler *sched)
{
	drm_sched_resubmit_jobs_ext(sched, INT_MAX);
}
EXPORT_SYMBOL(drm_sched_resubmit_jobs);

/**
 * drm_sched_resubmit_jobs_ext - helper to relunch certain number of jobs from mirror ring list
 *
 * @sched: scheduler instance
 * @max: job numbers to relaunch
 *
 */
void drm_sched_resubmit_jobs_ext(struct drm_gpu_scheduler *sched, int max)
{
	struct drm_sched_job *s_job, *tmp;
	uint64_t guilty_context;
	bool found_guilty = false;
	struct dma_fence *fence;
	int i = 0;

	list_for_each_entry_safe(s_job, tmp, &sched->pending_list, list) {
		struct drm_sched_fence *s_fence = s_job->s_fence;

		if (i >= max)
			break;

		if (!found_guilty && atomic_read(&s_job->karma) > sched->hang_limit) {
			found_guilty = true;
			guilty_context = s_job->s_fence->scheduled.context;
		}

		if (found_guilty && s_job->s_fence->scheduled.context == guilty_context)
			dma_fence_set_error(&s_fence->finished, -ECANCELED);

		fence = sched->ops->run_job(s_job);
		i++;

		if (IS_ERR_OR_NULL(fence)) {
			if (IS_ERR(fence))
				dma_fence_set_error(&s_fence->finished, PTR_ERR(fence));

			s_job->s_fence->parent = NULL;
		} else {

			s_job->s_fence->parent = dma_fence_get(fence);

			/* Drop for orignal kref_init */
			dma_fence_put(fence);
		}
	}
}
EXPORT_SYMBOL(drm_sched_resubmit_jobs_ext);

/**
 * drm_sched_job_init - init a scheduler job
 * @job: scheduler job to init
 * @entity: scheduler entity to use
 * @owner: job owner for debugging
 *
 * Refer to drm_sched_entity_push_job() documentation
 * for locking considerations.
 *
 * Drivers must make sure drm_sched_job_cleanup() if this function returns
 * successfully, even when @job is aborted before drm_sched_job_arm() is called.
 *
 * WARNING: amdgpu abuses &drm_sched.ready to signal when the hardware
 * has died, which can mean that there's no valid runqueue for a @entity.
 * This function returns -ENOENT in this case (which probably should be -EIO as
 * a more meanigful return value).
 *
 * Returns 0 for success, negative error code otherwise.
 */
int drm_sched_job_init(struct drm_sched_job *job,
		       struct drm_sched_entity *entity,
		       void *owner)
{
	if (!entity->rq)
		return -ENOENT;

	job->entity = entity;
	job->s_fence = drm_sched_fence_alloc(entity, owner);
	if (!job->s_fence)
		return -ENOMEM;

	INIT_LIST_HEAD(&job->list);

	xa_init_flags(&job->dependencies, XA_FLAGS_ALLOC);

	return 0;
}
EXPORT_SYMBOL(drm_sched_job_init);

/**
 * drm_sched_job_arm - arm a scheduler job for execution
 * @job: scheduler job to arm
 *
 * This arms a scheduler job for execution. Specifically it initializes the
 * &drm_sched_job.s_fence of @job, so that it can be attached to struct dma_resv
 * or other places that need to track the completion of this job.
 *
 * Refer to drm_sched_entity_push_job() documentation for locking
 * considerations.
 *
 * This can only be called if drm_sched_job_init() succeeded.
 */
void drm_sched_job_arm(struct drm_sched_job *job)
{
	struct drm_gpu_scheduler *sched;
	struct drm_sched_entity *entity = job->entity;

	BUG_ON(!entity);
	drm_sched_entity_select_rq(entity);
	sched = entity->rq->sched;

	job->sched = sched;
	job->s_priority = entity->rq - sched->sched_rq;
	job->id = atomic64_inc_return(&sched->job_id_count);

	drm_sched_fence_init(job->s_fence, job->entity);
}
EXPORT_SYMBOL(drm_sched_job_arm);

/**
 * drm_sched_job_add_dependency - adds the fence as a job dependency
 * @job: scheduler job to add the dependencies to
 * @fence: the dma_fence to add to the list of dependencies.
 *
 * Note that @fence is consumed in both the success and error cases.
 *
 * Returns:
 * 0 on success, or an error on failing to expand the array.
 */
int drm_sched_job_add_dependency(struct drm_sched_job *job,
				 struct dma_fence *fence)
{
	struct dma_fence *entry;
	unsigned long index;
	u32 id = 0;
	int ret;

	if (!fence)
		return 0;

	/* Deduplicate if we already depend on a fence from the same context.
	 * This lets the size of the array of deps scale with the number of
	 * engines involved, rather than the number of BOs.
	 */
	xa_for_each(&job->dependencies, index, entry) {
		if (entry->context != fence->context)
			continue;

		if (dma_fence_is_later(fence, entry)) {
			dma_fence_put(entry);
			xa_store(&job->dependencies, index, fence, GFP_KERNEL);
		} else {
			dma_fence_put(fence);
		}
		return 0;
	}

	ret = xa_alloc(&job->dependencies, &id, fence, xa_limit_32b, GFP_KERNEL);
	if (ret != 0)
		dma_fence_put(fence);

	return ret;
}
EXPORT_SYMBOL(drm_sched_job_add_dependency);

/**
 * drm_sched_job_add_implicit_dependencies - adds implicit dependencies as job
 *   dependencies
 * @job: scheduler job to add the dependencies to
 * @obj: the gem object to add new dependencies from.
 * @write: whether the job might write the object (so we need to depend on
 * shared fences in the reservation object).
 *
 * This should be called after drm_gem_lock_reservations() on your array of
 * GEM objects used in the job but before updating the reservations with your
 * own fences.
 *
 * Returns:
 * 0 on success, or an error on failing to expand the array.
 */
int drm_sched_job_add_implicit_dependencies(struct drm_sched_job *job,
					    struct drm_gem_object *obj,
					    bool write)
{
	struct dma_resv_iter cursor;
	struct dma_fence *fence;
	int ret;

	dma_resv_assert_held(obj->resv);

	dma_resv_for_each_fence(&cursor, obj->resv, dma_resv_usage_rw(write),
				fence) {
		/* Make sure to grab an additional ref on the added fence */
		dma_fence_get(fence);
		ret = drm_sched_job_add_dependency(job, fence);
		if (ret) {
			dma_fence_put(fence);
			return ret;
		}
	}
	return 0;
}
EXPORT_SYMBOL(drm_sched_job_add_implicit_dependencies);


/**
 * drm_sched_job_cleanup - clean up scheduler job resources
 * @job: scheduler job to clean up
 *
 * Cleans up the resources allocated with drm_sched_job_init().
 *
 * Drivers should call this from their error unwind code if @job is aborted
 * before drm_sched_job_arm() is called.
 *
 * After that point of no return @job is committed to be executed by the
 * scheduler, and this function should be called from the
 * &drm_sched_backend_ops.free_job callback.
 */
void drm_sched_job_cleanup(struct drm_sched_job *job)
{
	struct dma_fence *fence;
	unsigned long index;

	if (kref_read(&job->s_fence->finished.refcount)) {
		/* drm_sched_job_arm() has been called */
		dma_fence_put(&job->s_fence->finished);
	} else {
		/* aborted job before committing to run it */
		drm_sched_fence_free(job->s_fence);
	}

	job->s_fence = NULL;

	xa_for_each(&job->dependencies, index, fence) {
		dma_fence_put(fence);
	}
	xa_destroy(&job->dependencies);

}
EXPORT_SYMBOL(drm_sched_job_cleanup);

/**
 * drm_sched_ready - is the scheduler ready
 *
 * @sched: scheduler instance
 *
 * Return true if we can push more jobs to the hw, otherwise false.
 */
static bool drm_sched_ready(struct drm_gpu_scheduler *sched)
{
	return atomic_read(&sched->hw_rq_count) <
		sched->hw_submission_limit;
}

/**
 * drm_sched_wakeup - Wake up the scheduler when it is ready
 *
 * @sched: scheduler instance
 *
 */
void drm_sched_wakeup(struct drm_gpu_scheduler *sched)
{
	if (drm_sched_ready(sched))
		wake_up_interruptible(&sched->wake_up_worker);
}

/**
 * drm_sched_select_entity - Select next entity to process
 *
 * @sched: scheduler instance
 *
 * Returns the entity to process or NULL if none are found.
 */
static struct drm_sched_entity *
drm_sched_select_entity(struct drm_gpu_scheduler *sched)
{
	struct drm_sched_entity *entity;
	int i;

	if (!drm_sched_ready(sched))
		return NULL;

	/* Kernel run queue has higher priority than normal run queue*/
	for (i = DRM_SCHED_PRIORITY_COUNT - 1; i >= DRM_SCHED_PRIORITY_MIN; i--) {
		entity = drm_sched_policy == DRM_SCHED_POLICY_FIFO ?
			drm_sched_rq_select_entity_fifo(&sched->sched_rq[i]) :
			drm_sched_rq_select_entity_rr(&sched->sched_rq[i]);
		if (entity)
			break;
	}

	return entity;
}

/**
 * drm_sched_get_cleanup_job - fetch the next finished job to be destroyed
 *
 * @sched: scheduler instance
 *
 * Returns the next finished job from the pending list (if there is one)
 * ready for it to be destroyed.
 */
static struct drm_sched_job *
drm_sched_get_cleanup_job(struct drm_gpu_scheduler *sched)
{
	struct drm_sched_job *job, *next;

	spin_lock(&sched->job_list_lock);

	job = list_first_entry_or_null(&sched->pending_list,
				       struct drm_sched_job, list);

<<<<<<< HEAD
	if (job && (!job->s_fence->parent ||
		    dma_fence_is_signaled(job->s_fence->parent))) {
=======
	if (job && dma_fence_is_signaled(&job->s_fence->finished)) {
>>>>>>> 9abf2313
		/* remove job from pending_list */
		list_del_init(&job->list);

		/* cancel this job's TO timer */
		cancel_delayed_work(&sched->work_tdr);
		/* make the scheduled timestamp more accurate */
		next = list_first_entry_or_null(&sched->pending_list,
						typeof(*next), list);

		if (next && job->s_fence->parent) {
			next->s_fence->scheduled.timestamp =
				job->s_fence->finished.timestamp;
			/* start TO timer for next job */
			drm_sched_start_timeout(sched);
		}
	} else {
		job = NULL;
	}

	spin_unlock(&sched->job_list_lock);

	return job;
}

/**
 * drm_sched_pick_best - Get a drm sched from a sched_list with the least load
 * @sched_list: list of drm_gpu_schedulers
 * @num_sched_list: number of drm_gpu_schedulers in the sched_list
 *
 * Returns pointer of the sched with the least load or NULL if none of the
 * drm_gpu_schedulers are ready
 */
struct drm_gpu_scheduler *
drm_sched_pick_best(struct drm_gpu_scheduler **sched_list,
		     unsigned int num_sched_list)
{
	struct drm_gpu_scheduler *sched, *picked_sched = NULL;
	int i;
	unsigned int min_score = UINT_MAX, num_score;

	for (i = 0; i < num_sched_list; ++i) {
		sched = sched_list[i];

		if (!sched->ready) {
			DRM_WARN("scheduler %s is not ready, skipping",
				 sched->name);
			continue;
		}

		num_score = atomic_read(sched->score);
		if (num_score < min_score) {
			min_score = num_score;
			picked_sched = sched;
		}
	}

	return picked_sched;
}
EXPORT_SYMBOL(drm_sched_pick_best);

/**
 * drm_sched_blocked - check if the scheduler is blocked
 *
 * @sched: scheduler instance
 *
 * Returns true if blocked, otherwise false.
 */
static bool drm_sched_blocked(struct drm_gpu_scheduler *sched)
{
	if (kthread_should_park()) {
		kthread_parkme();
		return true;
	}

	return false;
}

/**
 * drm_sched_main - main scheduler thread
 *
 * @param: scheduler instance
 *
 * Returns 0.
 */
static int drm_sched_main(void *param)
{
	struct drm_gpu_scheduler *sched = (struct drm_gpu_scheduler *)param;
	int r;

	sched_set_fifo_low(current);

	while (!kthread_should_stop()) {
		struct drm_sched_entity *entity = NULL;
		struct drm_sched_fence *s_fence;
		struct drm_sched_job *sched_job;
		struct dma_fence *fence;
		struct drm_sched_job *cleanup_job = NULL;

		wait_event_interruptible(sched->wake_up_worker,
					 (cleanup_job = drm_sched_get_cleanup_job(sched)) ||
					 (!drm_sched_blocked(sched) &&
					  (entity = drm_sched_select_entity(sched))) ||
					 kthread_should_stop());

		if (cleanup_job)
			sched->ops->free_job(cleanup_job);

		if (!entity)
			continue;

		sched_job = drm_sched_entity_pop_job(entity);

		if (!sched_job) {
			complete(&entity->entity_idle);
			continue;
		}

		s_fence = sched_job->s_fence;

		atomic_inc(&sched->hw_rq_count);
		drm_sched_job_begin(sched_job);

		trace_drm_run_job(sched_job, entity);
		fence = sched->ops->run_job(sched_job);
		complete(&entity->entity_idle);
		drm_sched_fence_scheduled(s_fence);

		if (!IS_ERR_OR_NULL(fence)) {
			s_fence->parent = dma_fence_get(fence);
			/* Drop for original kref_init of the fence */
			dma_fence_put(fence);

			r = dma_fence_add_callback(fence, &sched_job->cb,
						   drm_sched_job_done_cb);
			if (r == -ENOENT)
				drm_sched_job_done(sched_job);
			else if (r)
				DRM_DEV_ERROR(sched->dev, "fence add callback failed (%d)\n",
					  r);
		} else {
			if (IS_ERR(fence))
				dma_fence_set_error(&s_fence->finished, PTR_ERR(fence));

			drm_sched_job_done(sched_job);
		}

		wake_up(&sched->job_scheduled);
	}
	return 0;
}

/**
 * drm_sched_init - Init a gpu scheduler instance
 *
 * @sched: scheduler instance
 * @ops: backend operations for this scheduler
 * @hw_submission: number of hw submissions that can be in flight
 * @hang_limit: number of times to allow a job to hang before dropping it
 * @timeout: timeout value in jiffies for the scheduler
 * @timeout_wq: workqueue to use for timeout work. If NULL, the system_wq is
 *		used
 * @score: optional score atomic shared with other schedulers
 * @name: name used for debugging
 * @dev: target &struct device
 *
 * Return 0 on success, otherwise error code.
 */
int drm_sched_init(struct drm_gpu_scheduler *sched,
		   const struct drm_sched_backend_ops *ops,
		   unsigned hw_submission, unsigned hang_limit,
		   long timeout, struct workqueue_struct *timeout_wq,
		   atomic_t *score, const char *name, struct device *dev)
{
	int i, ret;
	sched->ops = ops;
	sched->hw_submission_limit = hw_submission;
	sched->name = name;
	sched->timeout = timeout;
	sched->timeout_wq = timeout_wq ? : system_wq;
	sched->hang_limit = hang_limit;
	sched->score = score ? score : &sched->_score;
	sched->dev = dev;
	for (i = DRM_SCHED_PRIORITY_MIN; i < DRM_SCHED_PRIORITY_COUNT; i++)
		drm_sched_rq_init(sched, &sched->sched_rq[i]);

	init_waitqueue_head(&sched->wake_up_worker);
	init_waitqueue_head(&sched->job_scheduled);
	INIT_LIST_HEAD(&sched->pending_list);
	spin_lock_init(&sched->job_list_lock);
	atomic_set(&sched->hw_rq_count, 0);
	INIT_DELAYED_WORK(&sched->work_tdr, drm_sched_job_timedout);
	atomic_set(&sched->_score, 0);
	atomic64_set(&sched->job_id_count, 0);

	/* Each scheduler will run on a seperate kernel thread */
	sched->thread = kthread_run(drm_sched_main, sched, sched->name);
	if (IS_ERR(sched->thread)) {
		ret = PTR_ERR(sched->thread);
		sched->thread = NULL;
		DRM_DEV_ERROR(sched->dev, "Failed to create scheduler for %s.\n", name);
		return ret;
	}

	sched->ready = true;
	return 0;
}
EXPORT_SYMBOL(drm_sched_init);

/**
 * drm_sched_fini - Destroy a gpu scheduler
 *
 * @sched: scheduler instance
 *
 * Tears down and cleans up the scheduler.
 */
void drm_sched_fini(struct drm_gpu_scheduler *sched)
{
	struct drm_sched_entity *s_entity;
	int i;

	if (sched->thread)
		kthread_stop(sched->thread);

	for (i = DRM_SCHED_PRIORITY_COUNT - 1; i >= DRM_SCHED_PRIORITY_MIN; i--) {
		struct drm_sched_rq *rq = &sched->sched_rq[i];

		if (!rq)
			continue;

		spin_lock(&rq->lock);
		list_for_each_entry(s_entity, &rq->entities, list)
			/*
			 * Prevents reinsertion and marks job_queue as idle,
			 * it will removed from rq in drm_sched_entity_fini
			 * eventually
			 */
			s_entity->stopped = true;
		spin_unlock(&rq->lock);

	}

	/* Wakeup everyone stuck in drm_sched_entity_flush for this scheduler */
	wake_up_all(&sched->job_scheduled);

	/* Confirm no work left behind accessing device structures */
	cancel_delayed_work_sync(&sched->work_tdr);

	sched->ready = false;
}
EXPORT_SYMBOL(drm_sched_fini);

/**
 * drm_sched_increase_karma_ext - Update sched_entity guilty flag
 *
 * @bad: The job guilty of time out
 * @type: type for increase/reset karma
 *
 */
void drm_sched_increase_karma_ext(struct drm_sched_job *bad, int type)
{
	int i;
	struct drm_sched_entity *tmp;
	struct drm_sched_entity *entity;
	struct drm_gpu_scheduler *sched = bad->sched;

	/* don't change @bad's karma if it's from KERNEL RQ,
	 * because sometimes GPU hang would cause kernel jobs (like VM updating jobs)
	 * corrupt but keep in mind that kernel jobs always considered good.
	 */
	if (bad->s_priority != DRM_SCHED_PRIORITY_KERNEL) {
		if (type == 0)
			atomic_set(&bad->karma, 0);
		else if (type == 1)
			atomic_inc(&bad->karma);

		for (i = DRM_SCHED_PRIORITY_MIN; i < DRM_SCHED_PRIORITY_KERNEL;
		     i++) {
			struct drm_sched_rq *rq = &sched->sched_rq[i];

			spin_lock(&rq->lock);
			list_for_each_entry_safe(entity, tmp, &rq->entities, list) {
				if (bad->s_fence->scheduled.context ==
				    entity->fence_context) {
					if (entity->guilty)
						atomic_set(entity->guilty, type);
					break;
				}
			}
			spin_unlock(&rq->lock);
			if (&entity->list != &rq->entities)
				break;
		}
	}
}
EXPORT_SYMBOL(drm_sched_increase_karma_ext);<|MERGE_RESOLUTION|>--- conflicted
+++ resolved
@@ -919,12 +919,7 @@
 	job = list_first_entry_or_null(&sched->pending_list,
 				       struct drm_sched_job, list);
 
-<<<<<<< HEAD
-	if (job && (!job->s_fence->parent ||
-		    dma_fence_is_signaled(job->s_fence->parent))) {
-=======
 	if (job && dma_fence_is_signaled(&job->s_fence->finished)) {
->>>>>>> 9abf2313
 		/* remove job from pending_list */
 		list_del_init(&job->list);
 
@@ -934,7 +929,7 @@
 		next = list_first_entry_or_null(&sched->pending_list,
 						typeof(*next), list);
 
-		if (next && job->s_fence->parent) {
+		if (next) {
 			next->s_fence->scheduled.timestamp =
 				job->s_fence->finished.timestamp;
 			/* start TO timer for next job */
