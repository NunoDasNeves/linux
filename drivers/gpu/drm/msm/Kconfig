--- conflicted
+++ resolved
@@ -2,13 +2,8 @@
 config DRM_MSM
 	tristate "MSM DRM"
 	depends on DRM
-<<<<<<< HEAD
-	depends on ARCH_MSM
-	depends on ARCH_MSM8960
 	depends on MSM_IOMMU
-=======
 	depends on (ARCH_MSM && ARCH_MSM8960) || (ARM && COMPILE_TEST)
->>>>>>> ef64cf9d
 	select DRM_KMS_HELPER
 	select SHMEM
 	select TMPFS
